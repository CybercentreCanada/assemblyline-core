--- conflicted
+++ resolved
@@ -76,11 +76,7 @@
               export VERSION=${BUILD_SOURCEBRANCH#"refs/tags/v"}
               sudo -E env "PATH=$PATH" python -m pip install "assemblyline"
               if [[ "$VERSION" != *stable* ]]; then
-<<<<<<< HEAD
-                sudo -E env "PATH=$PATH" python -m pip install --pre "assemblyline"
-=======
                 sudo -E env "PATH=$PATH" python -m pip install --pre -U "assemblyline"
->>>>>>> 3f28d3e7
               fi
               export VERSION=${VERSION/stable}
               export VERSION=${VERSION/beta/b}
