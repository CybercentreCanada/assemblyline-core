name: build

trigger:
  tags:
    include: ["v*"]
pr: none

pool:
  vmImage: 'ubuntu-18.04'

resources:
  containers:
  - container: redis
    image: redis
    ports:
      - 6379:6379
  - container: elasticsearch
    image: cccs/elasticsearch:7.8.0
    env:
      ES_JAVA_OPTS: "-Xms512m -Xmx512m"
      DISCOVERY_TYPE: 'single-node'
    ports:
      - 9200:9200

stages:
- stage: build
  jobs:
  - job: build_package
    displayName: Build Package
    steps:
    - task: UsePythonVersion@0
      displayName: Set python version
      inputs: {versionSpec: 3.8}
    - script: |
        export VERSION=${BUILD_SOURCEBRANCH#"refs/tags/v"}
<<<<<<< HEAD
        export BRANCH=`git branch -r --contains ${BUILD_SOURCEBRANCH} | grep -v ${BUILD_SOURCEVERSION} | xargs`
        echo "Building $VERSION On branch $BRANCH"
        if [[ "$VERSION" == *stable* ]] && [[ $BRANCH != "origin/master" ]]; then exit 1; fi
        if [[ "$VERSION" == *dev* ]] && [[ $BRANCH != "origin/dev" ]]; then exit 1; fi
=======
        export COMMIT=`git rev-parse --verify ${BUILD_SOURCEBRANCH}`
        export BRANCH=`git ls-remote --heads origin | grep $COMMIT | sed "s/.*\///"`
        echo "Building $VERSION On branch $BRANCH"
        if [[ "$VERSION" == *stable* ]] && [[ $BRANCH != "master" ]]; then exit 1; fi
        if [[ "$VERSION" == *dev* ]] && [[ $BRANCH != "dev" ]]; then exit 1; fi
>>>>>>> ab0f04f3
        export VERSION=${VERSION/stable}
        export VERSION=${VERSION/beta/b}
        echo $VERSION > assemblyline_core/VERSION
        sudo env "PATH=$PATH" python -m pip install --no-cache-dir -U wheel cython pip
        python setup.py sdist
    - publish: $(System.DefaultWorkingDirectory)/dist/
      artifact: dist
    - publish: $(System.DefaultWorkingDirectory)/pipelines/
      artifact: pipelines
    - publish: $(System.DefaultWorkingDirectory)/test/
      artifact: test
- stage: test
  jobs:
  - job: run_test
    strategy:
      matrix:
        python3_7:
          python.version: '3.7'
        Python3_8:
          python.version: '3.8'
    timeoutInMinutes: 10
    services:
      elasticsearch: elasticsearch
      redis: redis
    steps:
    - checkout: none
    - task: UsePythonVersion@0
      displayName: Set python version
      inputs:
        versionSpec: '$(python.version)'
    - download: current
      artifact: dist
    - download: current
      artifact: pipelines
    - download: current
      artifact: test
    - script: |
        set -x  # Echo commands before they are run
        sudo apt-get update
        sudo apt-get install -y build-essential libffi-dev libfuzzy-dev python3-dev
        export VERSION=${BUILD_SOURCEBRANCH#"refs/tags/v"}
        if [[ "$VERSION" == *stable* ]]; then 
          sudo -E env "PATH=$PATH" python -m pip install "assemblyline"
        else 
          sudo -E env "PATH=$PATH" python -m pip install --pre "assemblyline"
        fi
        export VERSION=${VERSION/stable}
        export VERSION=${VERSION/beta/b}        
        sudo -E env "PATH=$PATH" python -m pip install --no-cache-dir -f $(Pipeline.Workspace)/dist/ "assemblyline-core[test]==${VERSION}"
        sudo mkdir -p /etc/assemblyline/
        sudo mkdir -p /var/cache/assemblyline/
        sudo chmod a+rw /var/cache/assemblyline/
        sudo cp $(Pipeline.Workspace)/pipelines/config.yml /etc/assemblyline
      displayName: Install package
    - script: pytest -x -rsx -vv
      workingDirectory: $(Pipeline.Workspace)/test
      displayName: Test
- stage: deploy
  jobs:
  - job: deploy
    displayName: Deploy packages and containers
    variables:
      - group: deployment-information
    steps:
    - download: current
      artifact: dist
      # Make sure a usable version of python is used for the deployment
    - task: UsePythonVersion@0
      displayName: Set python version
      inputs:
        versionSpec: '3.8'
    - script: |
        set -xv  # Echo commands before they are run
        sudo env "PATH=$PATH" python -m pip install --no-cache-dir twine
        ls dist
        twine upload --skip-existing --repository-url $TEST_REPOSITORY_URL dist/*
      workingDirectory: $(Pipeline.Workspace)
      displayName: Deploy to Test PyPI
      env:
        TWINE_USERNAME: $(twineUsername)
        TWINE_PASSWORD: $(twinePassword)
    - script: |
        set -xv  # Echo commands before they are run
        sudo env "PATH=$PATH" python -m pip install --no-cache-dir twine
        ls dist
        twine upload --skip-existing dist/*
      workingDirectory: $(Pipeline.Workspace)
      displayName: Deploy to PyPI
      env:
        TWINE_USERNAME: $(twineUsername)
        TWINE_PASSWORD: $(twinePassword)
    - task: Docker@2
      displayName: Login to docker hub
      inputs:
        command: login
        containerRegistry: dockerhub
    - task: Docker@2
      displayName: Login to github packages
      inputs:
        command: login
        containerRegistry: github-packages-sa
    - script: |
        set -xv  # Echo commands before they are run
        export TAG=${BUILD_SOURCEBRANCH#"refs/tags/v"}
        if [[ "$TAG" == *stable* ]]; then export BUILD_TYPE=stable; else export BUILD_TYPE=latest; fi
        export VERSION=${TAG/stable}
        export VERSION=${VERSION/beta/b}
        export SERIES="`expr $TAG : '\([0-9]\+\.[0-9]\+\.\)'`${BUILD_TYPE}"
        until sudo env "PATH=$PATH" python -m pip download "assemblyline-core==$VERSION" --pre --no-deps &> /dev/null; do sleep 2; done

        for IMAGE in "cccs/assemblyline-core" "docker.pkg.github.com/cybercentrecanada/assemblyline/assemblyline-core"
        do
          docker build --build-arg version=$VERSION --build-arg branch=$BUILD_TYPE -t $IMAGE:$TAG -t $IMAGE:$BUILD_TYPE -t $IMAGE:$SERIES deployment
          docker push $IMAGE --all-tags
        done
      displayName: Deploy to Docker Hub<|MERGE_RESOLUTION|>--- conflicted
+++ resolved
@@ -33,18 +33,11 @@
       inputs: {versionSpec: 3.8}
     - script: |
         export VERSION=${BUILD_SOURCEBRANCH#"refs/tags/v"}
-<<<<<<< HEAD
-        export BRANCH=`git branch -r --contains ${BUILD_SOURCEBRANCH} | grep -v ${BUILD_SOURCEVERSION} | xargs`
-        echo "Building $VERSION On branch $BRANCH"
-        if [[ "$VERSION" == *stable* ]] && [[ $BRANCH != "origin/master" ]]; then exit 1; fi
-        if [[ "$VERSION" == *dev* ]] && [[ $BRANCH != "origin/dev" ]]; then exit 1; fi
-=======
         export COMMIT=`git rev-parse --verify ${BUILD_SOURCEBRANCH}`
         export BRANCH=`git ls-remote --heads origin | grep $COMMIT | sed "s/.*\///"`
         echo "Building $VERSION On branch $BRANCH"
         if [[ "$VERSION" == *stable* ]] && [[ $BRANCH != "master" ]]; then exit 1; fi
         if [[ "$VERSION" == *dev* ]] && [[ $BRANCH != "dev" ]]; then exit 1; fi
->>>>>>> ab0f04f3
         export VERSION=${VERSION/stable}
         export VERSION=${VERSION/beta/b}
         echo $VERSION > assemblyline_core/VERSION
