import shutil
import os

from assemblyline_core.replay.client import APIClient, DirectClient
from assemblyline_core.replay.replay import ReplayBase


class ReplayLoaderWorker(ReplayBase):
    def __init__(self):
        super().__init__("assemblyline.replay_loader.worker")

        # Load client
        if self.replay_config.loader.client.type == 'direct':
            self.log.info("Using direct database access client")
            self.client = DirectClient(self.log)
        elif self.replay_config.loader.client.type == 'api':
            self.log.info(f"Using API access client to ({self.replay_config.loader.client.options.host})")
            self.client = APIClient(self.log, **self.replay_config.loader.client.options.as_primitives())
        else:
            raise ValueError(f'Invalid client type ({self.replay_config.loader.client.type}). '
                             'Must be either \'api\' or \'direct\'.')

    def process_file(self, once=False):
        while self.running:
            file_path = self.client.get_next_file()

            if file_path:
                self.log.info(f"Processing file: {file_path}")
                try:
                    self.client.load_bundle(file_path,
                                            min_classification=self.replay_config.loader.min_classification,
                                            rescan_services=self.replay_config.loader.rescan)
                    if os.path.exists(file_path):
                        os.unlink(file_path)
                except OSError as e:
                    # Critical exception occurred
                    if 'Stale file handle' in str(e):
                        # Terminate on stale file handle from NFS mount
                        self.log.warning("Stale file handle detected. Terminating..")
<<<<<<< HEAD
                        os._exit(-1)
=======
                        self.stop()
>>>>>>> b4aa427f
                except Exception:
                    # Make sure failed directory exists
                    os.makedirs(self.replay_config.loader.failed_directory, exist_ok=True)

                    self.log.error(f"Failed to load the bundle file {file_path}, moving it to the failed directory.")
                    failed_path = os.path.join(self.replay_config.loader.failed_directory, os.path.basename(file_path))
                    shutil.move(file_path, failed_path)

            if once:
                break

    def try_run(self):
        threads = {}

        for ii in range(self.replay_config.loader.input_threads):
            threads[f'File processor #{ii}'] = self.process_file

        self.maintain_threads(threads)

    def stop(self):
        return super().stop()


if __name__ == '__main__':
    with ReplayLoaderWorker() as replay:
        replay.serve_forever()<|MERGE_RESOLUTION|>--- conflicted
+++ resolved
@@ -37,11 +37,7 @@
                     if 'Stale file handle' in str(e):
                         # Terminate on stale file handle from NFS mount
                         self.log.warning("Stale file handle detected. Terminating..")
-<<<<<<< HEAD
-                        os._exit(-1)
-=======
                         self.stop()
->>>>>>> b4aa427f
                 except Exception:
                     # Make sure failed directory exists
                     os.makedirs(self.replay_config.loader.failed_directory, exist_ok=True)
