"""
An auto-scaling service specific to Assemblyline services.
"""
from __future__ import annotations
import functools
import threading
from collections import defaultdict
from string import Template
from typing import Optional, Any
import os
import re
import math
import time
import platform
import concurrent.futures
import copy
from contextlib import contextmanager
<<<<<<< HEAD
=======
from assemblyline.common.dict_utils import get_recursive_sorted_tuples
>>>>>>> c9e20f36
from assemblyline.common.uid import get_id_from_data

import elasticapm
import yaml

from assemblyline.remote.datatypes.queues.named import NamedQueue
from assemblyline.remote.datatypes.queues.priority import PriorityQueue, length as pq_length
from assemblyline.remote.datatypes.exporting_counter import export_metrics_once
from assemblyline.remote.datatypes.hash import ExpiringHash
from assemblyline.remote.datatypes.events import EventWatcher, EventSender
from assemblyline.odm.models.service import Service, DockerConfig
from assemblyline.odm.messages.scaler_heartbeat import Metrics
from assemblyline.odm.messages.scaler_status_heartbeat import Status
from assemblyline.odm.messages.changes import ServiceChange, Operation
from assemblyline.common.forge import get_classification, get_service_queue
from assemblyline.common.constants import SCALER_TIMEOUT_QUEUE, SERVICE_STATE_HASH, ServiceStatus
from assemblyline.common.version import FRAMEWORK_VERSION, SYSTEM_VERSION
from assemblyline_core.scaler.controllers import KubernetesController
from assemblyline_core.scaler.controllers.interface import ServiceControlError
from assemblyline_core.server_base import ServiceStage, ThreadedCoreBase

from .controllers import DockerController
from . import collection

APM_SPAN_TYPE = 'scaler'

# How often (in seconds) to download new service data, try to scale managed services,
# and download more metrics data respectively
SERVICE_SYNC_INTERVAL = 60 * 30  # Every half hour
SCALE_INTERVAL = 5
METRIC_SYNC_INTERVAL = 0.5
CONTAINER_EVENTS_LOG_INTERVAL = 2
HEARTBEAT_INTERVAL = 5

# How many times to let a service generate an error in this module before we disable it.
# This is only for analysis services, core services we keep retrying forever
MAXIMUM_SERVICE_ERRORS = 5
ERROR_EXPIRY_TIME = 60*60  # how long we wait before we forgive an error. (seconds)

# The maximum containers we ask to be created in a single scaling iteration
# This is to give kubernetes a chance to update our view of resource usage before we ask for more containers
MAX_CONTAINER_ALLOCATION = 10

# An environment variable that should be set when we are started with kubernetes, tells us how to attach
# the global Assemblyline config to new things that we launch.
KUBERNETES_AL_CONFIG = os.environ.get('KUBERNETES_AL_CONFIG')

HOSTNAME = os.getenv('HOSTNAME', platform.node())
NAMESPACE = os.getenv('NAMESPACE', 'al')
CLASSIFICATION_HOST_PATH = os.getenv('CLASSIFICATION_HOST_PATH', None)
CLASSIFICATION_CONFIGMAP = os.getenv('CLASSIFICATION_CONFIGMAP', None)
CLASSIFICATION_CONFIGMAP_KEY = os.getenv('CLASSIFICATION_CONFIGMAP_KEY', 'classification.yml')

DOCKER_CONFIGURATION_PATH = os.getenv('DOCKER_CONFIGURATION_PATH', None)
DOCKER_CONFIGURATION_VOLUME = os.getenv('DOCKER_CONFIGURATION_VOLUME', None)
CONFIGURATION_CONFIGMAP = os.getenv('CONFIGURATION_CONFIGMAP', None)
CONFIGURATION_CONFIGMAP_KEY = os.getenv('CONFIGURATION_CONFIGMAP_KEY', 'config')


@contextmanager
def apm_span(client: Optional[elasticapm.Client], span_name: str):
    try:
        if client:
            client.begin_transaction(APM_SPAN_TYPE)
        yield None
        if client:
            client.end_transaction(span_name, 'success')
    except Exception:
        if client:
            client.end_transaction(span_name, 'exception')
        raise


class Pool:
    """
    This is a light wrapper around ThreadPoolExecutor to run batches of
    jobs as a context manager, and wait for the batch to finish after
    the context ends.
    """

    def __init__(self, size: int = 10):
        self.pool = concurrent.futures.ThreadPoolExecutor(size)
        self.futures: list[concurrent.futures.Future[Any]] = []

    def __enter__(self):
        return self

    def __exit__(self, exc_type, exc_val, exc_tb):
        self.finish()

    def finish(self):
        while self.futures:
            self.futures.pop(0).result()

    def call(self, fn, *args, **kwargs):
        self.futures.append(self.pool.submit(fn, *args, **kwargs))


class ServiceProfile:
    """A profile, describing a currently running service.

    This includes how the service should be run, and conditions related to the scaling of the service.
    """

    def __init__(self, name: str, container_config: DockerConfig, config_blob: str = '',
                 min_instances: int = 0, max_instances: int = None, growth: float = 600,
                 shrink: Optional[float] = None, backlog: int = 500, queue=None,
                 shutdown_seconds: int = 30, dependency_blobs: dict[str, str] = None, privileged: bool = False):
        """
        :param name: Name of the service to manage
        :param container_config: Instructions on how to start this service
        :param min_instances: The minimum number of copies of this service keep running
        :param max_instances: The maximum number of copies permitted to be running
        :param growth: Delay before growing a service, unit-less, approximately seconds
        :param shrink: Delay before shrinking a service, unit-less, approximately seconds, defaults to -growth
        :param backlog: How long a queue backlog should be before it takes `growth` seconds to grow.
        :param queue: Queue name for monitoring
        :param privileged: Is this service able to interact with core directly?
        """
        self.name = name
        self.queue: PriorityQueue = queue
        self.container_config = container_config
        self.high_duty_cycle = 0.7
        self.low_duty_cycle = 0.5
        self.shutdown_seconds = shutdown_seconds
        self.config_blob = config_blob
        self.dependency_blobs = dependency_blobs or {}
        self.privileged = privileged

        # How many instances we want, and can have
        self.min_instances: int = max(0, int(min_instances))
        self._min_instances: int = self.min_instances
        self._max_instances: int = max(0, int(max_instances or 0))
        self.desired_instances: int = 0
        self.target_instances: int = 0
        self.running_instances: int = 0

        # Information tracking when we want to grow/shrink
        self.pressure: float = 0
        self.growth_threshold = abs(float(growth))
        self.shrink_threshold = -self.growth_threshold/2 if shrink is None else -abs(float(shrink))
        self.leak_rate: float = 0.1

        # How long does a backlog need to be before we are concerned
        self.backlog = int(backlog)
        self.queue_length = 0
        self.duty_cycle = 0.0
        self.last_update = 0.0

    @property
    def cpu(self):
        return self.container_config.cpu_cores

    @property
    def ram(self):
        return self.container_config.ram_mb

    @property
    def instance_limit(self):
        return self._max_instances

    @property
    def max_instances(self) -> int:
        # Adjust the max_instances based on the number that is already requested
        # this keeps the scaler from running way ahead with its demands when resource caps are reached
        if self._max_instances == 0:
            return self.target_instances + MAX_CONTAINER_ALLOCATION
        return min(self._max_instances, self.target_instances + MAX_CONTAINER_ALLOCATION)

    @max_instances.setter
    def max_instances(self, value: int):
        self._max_instances = max(0, value)

    def update(self, delta: float, instances: int, backlog: int, duty_cycle: float):
        self.last_update = time.time()
        self.running_instances = instances
        self.queue_length = backlog
        self.duty_cycle = duty_cycle

        # Adjust min instances based on queue (if something has min_instances == 0, bump it up to 1 when
        # there is anything in the queue) this should have no effect for min_instances > 0
        self.min_instances = max(self._min_instances, int(bool(backlog)))
        self.desired_instances = max(self.min_instances, min(self.max_instances, self.desired_instances))

        # Should we scale up because of backlog
        self.pressure += delta * math.sqrt(backlog/self.backlog)

        # Should we scale down due to duty cycle? (are some of the workers idle)
        if duty_cycle > self.high_duty_cycle:
            self.pressure -= delta * (self.high_duty_cycle - duty_cycle)/self.high_duty_cycle
        if duty_cycle < self.low_duty_cycle:
            self.pressure -= delta * (self.low_duty_cycle - duty_cycle)/self.low_duty_cycle

        # Apply the friction, tendency to do nothing, move the change pressure gradually to the center.
        leak = min(self.leak_rate * delta, abs(self.pressure))
        self.pressure = math.copysign(abs(self.pressure) - leak, self.pressure)

        # When we are already at the minimum number of instances, don't let negative values build up
        # otherwise this can cause irregularities in scaling response around the min_instances
        if self.desired_instances == self.min_instances:
            self.pressure = max(0.0, self.pressure)

        # Apply change with each step in the same direction being larger than the last by one
        if self.pressure >= self.growth_threshold:
            self.desired_instances = min(self.max_instances, self.desired_instances + 1)
            self.pressure = 0

        if self.pressure <= self.shrink_threshold:
            self.desired_instances = max(self.min_instances, self.desired_instances - 1)
            self.pressure = 0

    def __deepcopy__(self, memodict=None):
        """Copy properly, since the redis objects don't copy well."""
        prof = ServiceProfile(
            name=self.name,
            container_config=DockerConfig(self.container_config.as_primitives()),
            config_blob=self.config_blob,
            min_instances=self.min_instances,
            max_instances=self.max_instances,
            growth=self.growth_threshold,
            shrink=self.shrink_threshold,
            backlog=self.backlog,
            shutdown_seconds=self.shutdown_seconds,
            privileged=self.privileged
        )
        prof.desired_instances = self.desired_instances
        prof.running_instances = self.running_instances
        prof.pressure = self.pressure
        prof.queue_length = self.queue_length
        prof.duty_cycle = self.duty_cycle
        prof.last_update = self.last_update
        return prof


class ScalerServer(ThreadedCoreBase):
    def __init__(self, config=None, datastore=None, redis=None, redis_persist=None):
        super().__init__('assemblyline.scaler', config=config, datastore=datastore,
                         redis=redis, redis_persist=redis_persist)

        self.scaler_timeout_queue = NamedQueue(SCALER_TIMEOUT_QUEUE, host=self.redis_persist)
        self.error_count_lock = threading.Lock()
        self.error_count: dict[str, list[float]] = {}
        self.status_table = ExpiringHash(SERVICE_STATE_HASH, host=self.redis, ttl=30*60)
        self.service_event_sender = EventSender('changes.services', host=self.redis)
        self.service_change_watcher = EventWatcher(self.redis, deserializer=ServiceChange.deserialize)
        self.service_change_watcher.register('changes.services.*', self._handle_service_change_event)

        core_env: dict[str, str] = {}
        # If we have privileged services, we must be able to pass the necessary environment variables for them to
        # function properly.
        for secret in re.findall(r'\${\w+}', open('/etc/assemblyline/config.yml', 'r').read()) + ['UI_SERVER']:
            env_name = secret.strip("${}")
            core_env[env_name] = os.environ[env_name]

        labels = {
            'app': 'assemblyline',
            'section': 'service',
            'privilege': 'service'
        }

        if self.config.core.scaler.additional_labels:
            labels.update({k: v for k, v in (_l.split("=") for _l in self.config.core.scaler.additional_labels)})

        if KUBERNETES_AL_CONFIG:
            self.log.info(f"Loading Kubernetes cluster interface on namespace: {NAMESPACE}")
            self.controller = KubernetesController(logger=self.log, prefix='alsvc_', labels=labels,
                                                   namespace=NAMESPACE, priority='al-service-priority',
                                                   cpu_reservation=self.config.services.cpu_reservation,
                                                   log_level=self.config.logging.log_level,
                                                   core_env=core_env)
            # If we know where to find it, mount the classification into the service containers
            if CLASSIFICATION_CONFIGMAP:
                self.controller.config_mount('classification-config', config_map=CLASSIFICATION_CONFIGMAP,
                                             key=CLASSIFICATION_CONFIGMAP_KEY,
                                             target_path='/etc/assemblyline/classification.yml')
            if CONFIGURATION_CONFIGMAP:
                self.controller.core_config_mount('assemblyline-config', config_map=CONFIGURATION_CONFIGMAP,
                                                  key=CONFIGURATION_CONFIGMAP_KEY,
                                                  target_path='/etc/assemblyline/config.yml')
        else:
            self.log.info("Loading Docker cluster interface.")
            self.controller = DockerController(logger=self.log, prefix=NAMESPACE,
                                               labels=labels, log_level=self.config.logging.log_level,
                                               core_env=core_env)
            self._service_stage_hash.delete()

            if DOCKER_CONFIGURATION_PATH and DOCKER_CONFIGURATION_VOLUME:
                self.controller.core_mounts.append((DOCKER_CONFIGURATION_VOLUME, '/etc/assemblyline/'))

                with open(os.path.join(DOCKER_CONFIGURATION_PATH, 'config.yml'), 'w') as handle:
                    yaml.dump(self.config.as_primitives(), handle)

                with open(os.path.join(DOCKER_CONFIGURATION_PATH, 'classification.yml'), 'w') as handle:
                    yaml.dump(get_classification().original_definition, handle)

            # If we know where to find it, mount the classification into the service containers
            if CLASSIFICATION_HOST_PATH:
                self.controller.global_mounts.append((CLASSIFICATION_HOST_PATH, '/etc/assemblyline/classification.yml'))

        # Information about services
        self.profiles: dict[str, ServiceProfile] = {}
        self.profiles_lock = threading.RLock()

        # Prepare a single threaded scheduler
        self.state = collection.Collection(period=self.config.core.metrics.export_interval)
        self.stopping = threading.Event()
        self.main_loop_exit = threading.Event()

        # Load the APM connection if any
        self.apm_client = None
        if self.config.core.metrics.apm_server.server_url:
            elasticapm.instrument()
            self.apm_client = elasticapm.Client(server_url=self.config.core.metrics.apm_server.server_url,
                                                service_name="scaler")

    def log_crashes(self, fn):
        @functools.wraps(fn)
        def with_logs(*args, **kwargs):
            # noinspection PyBroadException
            try:
                fn(*args, **kwargs)
            except ServiceControlError as error:
                self.log.exception(f"Error while managing service: {error.service_name}")
                self.handle_service_error(error.service_name)
            except Exception:
                self.log.exception(f'Crash in scaler: {fn.__name__}')
        return with_logs

    @elasticapm.capture_span(span_type=APM_SPAN_TYPE)
    def add_service(self, profile: ServiceProfile):
        # We need to hold the lock the whole time we add the service,
        # we don't want the scaling thread trying to adjust the scale of a
        # deployment we haven't added to the system yet
        with self.profiles_lock:
            profile.desired_instances = max(self.controller.get_target(profile.name), profile.min_instances)
            profile.running_instances = profile.desired_instances
            profile.target_instances = profile.desired_instances
            self.log.debug(f'Starting service {profile.name} with a target of {profile.desired_instances}')
            profile.last_update = time.time()
            self.profiles[profile.name] = profile
            self.controller.add_profile(profile, scale=profile.desired_instances)

    def try_run(self):
        self.service_change_watcher.start()
        self.maintain_threads({
            'Log Container Events': self.log_container_events,
            'Process Timeouts': self.process_timeouts,
            'Service Configuration Sync': self.sync_services,
            'Service Adjuster': self.update_scaling,
            'Import Metrics': self.sync_metrics,
            'Export Metrics': self.export_metrics,
        })

    def stop(self):
        super().stop()
        self.service_change_watcher.stop()
        self.controller.stop()

    def _handle_service_change_event(self, data: ServiceChange):
        if data.operation == Operation.Removed:
            self.log.info(f'Service appears to be deleted, removing {data.name}')
            stage = self.get_service_stage(data.name)
            self.stop_service(data.name, stage)
        elif data.operation == Operation.Incompatible:
            return
        else:
            self._sync_service(self.datastore.get_service_with_delta(data.name))

    def sync_services(self):
        while self.running:
            with apm_span(self.apm_client, 'sync_services'):
                with self.profiles_lock:
                    current_services = set(self.profiles.keys())
                discovered_services: list[str] = []

                # Get all the service data
                for service in self.datastore.list_all_services(full=True):
                    self._sync_service(service)
                    discovered_services.append(service.name)

                # Find any services we have running, that are no longer in the database and remove them
                for stray_service in current_services - set(discovered_services):
                    self.log.info(f'Service appears to be deleted, removing stray {stray_service}')
                    stage = self.get_service_stage(stray_service)
                    self.stop_service(stray_service, stage)

            self.sleep(SERVICE_SYNC_INTERVAL)

    def _sync_service(self, service: Service):
        name = service.name
        stage = self.get_service_stage(service.name)
        default_settings = self.config.core.scaler.service_defaults
        image_variables: defaultdict[str, str] = defaultdict(str)
        image_variables.update(self.config.services.image_variables)

        def prepare_container(docker_config: DockerConfig) -> DockerConfig:
            docker_config.image = Template(docker_config.image).safe_substitute(image_variables)
            set_keys = set(var.name for var in docker_config.environment)
            for var in default_settings.environment:
                if var.name not in set_keys:
                    docker_config.environment.append(var)
            return docker_config

        # noinspection PyBroadException
        try:
            # Is this service considered compatible to run on this version of Assemblyline?
            system_spec = f'{FRAMEWORK_VERSION}.{SYSTEM_VERSION}'
            if not service.version.startswith(system_spec):
                self.log.warning("Disabling service with incompatible version. "
                                 f"[{service.version} != '{system_spec}.X.{service.update_channel}Y'].")
                service.enabled = False
                if self.datastore.service_delta.update(service.name,
                                                       [(self.datastore.service_delta.UPDATE_SET, 'enabled', False)]):
                    # Raise awareness to other components by sending an event for the service
                    self.service_event_sender.send(service.name, {
                        'operation': Operation.Incompatible,
                        'name': service.name
                    })

            if not service.enabled:
                self.stop_service(service.name, stage)
                return

            # Build the docker config for the dependencies. For now the dependency blob values
            # aren't set for the change key going to kubernetes because everything about
            # the dependency config should be captured in change key that the function generates
            # internally. A change key is set for the service deployment as that includes
            # things like the submission params
            dependency_config: dict[str, Any] = {}
            dependency_blobs: dict[str, str] = {}
            for _n, dependency in service.dependencies.items():
                dependency.container = prepare_container(dependency.container)
                dependency_config[_n] = dependency
                dep_hash = get_id_from_data(dependency, length=16)
                dependency_blobs[_n] = f"dh={dep_hash}v={service.version}p={service.privileged}"

            # Check if the service dependencies have been deployed.
            dependency_keys = []
            updater_ready = stage == ServiceStage.Running
            if service.update_config:
                for _n, dependency in dependency_config.items():
                    key = self.controller.stateful_container_key(service.name, _n, dependency, '')
                    if key:
                        dependency_keys.append(_n + key)
                    else:
                        updater_ready = False

            # If stage is not set to running or a dependency container is missing start the setup process
            if not updater_ready:
                self.log.info(f'Preparing environment for {service.name}')
                # Move to the next service stage (do this first because the container we are starting may care)
                if service.update_config and service.update_config.wait_for_update:
                    self._service_stage_hash.set(name, ServiceStage.Update)
                    stage = ServiceStage.Update
                else:
                    self._service_stage_hash.set(name, ServiceStage.Running)
                    stage = ServiceStage.Running

                # Enable this service's dependencies before trying to launch the service containers
                dependency_internet = [(name, dependency.container.allow_internet_access)
                                       for name, dependency in dependency_config.items()]

                self.controller.prepare_network(
                    service.name, service.docker_config.allow_internet_access, dependency_internet)
                for _n, dependency in dependency_config.items():
                    self.log.info(f'Launching {service.name} dependency {_n}')
                    self.controller.start_stateful_container(
                        service_name=service.name,
                        container_name=_n,
                        spec=dependency,
                        labels={'dependency_for': service.name},
                        change_key=dependency_blobs.get(_n, '')
                    )

            # If the conditions for running are met deploy or update service containers
            if stage == ServiceStage.Running:
                # Build the docker config for the service, we are going to either create it or
                # update it so we need to know what the current configuration is either way
                docker_config = prepare_container(service.docker_config)

                # Compute a blob of service properties not include in the docker config, that
                # should still result in a service being restarted when changed
<<<<<<< HEAD
                cfg_items = sorted(service.config.items())
=======
                cfg_items = get_recursive_sorted_tuples(service.config)
>>>>>>> c9e20f36
                dep_keys = ''.join(sorted(dependency_keys))
                config_blob = (f"c={cfg_items}sp={service.submission_params}"
                               f"dk={dep_keys}p={service.privileged}d={docker_config}")

                # Add the service to the list of services being scaled
                with self.profiles_lock:
                    if name not in self.profiles:
                        self.log.info(f"Adding "
                                      f"{f'privileged {service.name}' if service.privileged else service.name}"
                                      " to scaling")
                        self.add_service(ServiceProfile(
                            name=name,
                            min_instances=default_settings.min_instances,
                            growth=default_settings.growth,
                            shrink=default_settings.shrink,
                            config_blob=config_blob,
                            dependency_blobs=dependency_blobs,
                            backlog=default_settings.backlog,
                            max_instances=service.licence_count,
                            container_config=docker_config,
                            queue=get_service_queue(name, self.redis),
                            # Give service an extra 30 seconds to upload results
                            shutdown_seconds=service.timeout + 30,
                            privileged=service.privileged
                        ))

                    # Update RAM, CPU, licence requirements for running services
                    else:
                        profile = self.profiles[name]
                        profile.max_instances = service.licence_count
                        profile.privileged = service.privileged

                        for dependency_name, dependency_blob in dependency_blobs.items():
                            if profile.dependency_blobs[dependency_name] != dependency_blob:
                                self.log.info(f"Updating deployment information for {name}/{dependency_name}")
                                profile.dependency_blobs[dependency_name] = dependency_blob
                                self.controller.start_stateful_container(
                                    service_name=service.name,
                                    container_name=dependency_name,
                                    spec=dependency_config[dependency_name],
                                    labels={'dependency_for': service.name},
                                    change_key=dependency_blob
                                )

                        if profile.config_blob != config_blob:
                            self.log.info(f"Updating deployment information for {name}")
                            profile.container_config = docker_config
                            profile.config_blob = config_blob
                            self.controller.restart(profile)
                            self.log.info(f"Deployment information for {name} replaced")

        except Exception:
            self.log.exception(f"Error applying service settings from: {service.name}")
            self.handle_service_error(service.name)

    @elasticapm.capture_span(span_type=APM_SPAN_TYPE)
    def stop_service(self, name: str, current_stage: ServiceStage):
        if current_stage != ServiceStage.Off:
            # Disable this service's dependencies
            self.controller.stop_containers(labels={
                'dependency_for': name
            })

            # Mark this service as not running in the shared record
            self._service_stage_hash.set(name, ServiceStage.Off)

        # Stop any running disabled services
        if name in self.profiles or self.controller.get_target(name) > 0:
            self.log.info(f'Removing {name} from scaling')
            with self.profiles_lock:
                self.profiles.pop(name, None)
            self.controller.set_target(name, 0)

    def update_scaling(self):
        """Check if we need to scale any services up or down."""
        pool = Pool()
        while self.sleep(SCALE_INTERVAL):
            with apm_span(self.apm_client, 'update_scaling'):
                # Figure out what services are expected to be running and how many
                with elasticapm.capture_span('read_profiles'):
                    with self.profiles_lock:
                        all_profiles: dict[str, ServiceProfile] = copy.deepcopy(self.profiles)
                    raw_targets = self.controller.get_targets()
                    targets = {_p.name: raw_targets.get(_p.name, 0) for _p in all_profiles.values()}

                for name, profile in all_profiles.items():
                    self.log.debug(f'{name}')
                    self.log.debug(f'Instances \t{profile.min_instances} < {profile.desired_instances} | '
                                   f'{targets[name]} < {profile.max_instances}')
                    self.log.debug(f'Pressure \t{profile.shrink_threshold} < '
                                   f'{profile.pressure} < {profile.growth_threshold}')

                #
                #   1.  Any processes that want to release resources can always be approved first
                #
                with pool:
                    for name, profile in all_profiles.items():
                        if targets[name] > profile.desired_instances:
                            self.log.info(f"{name} wants less resources changing allocation "
                                          f"{targets[name]} -> {profile.desired_instances}")
                            pool.call(self.controller.set_target, name, profile.desired_instances)
                            targets[name] = profile.desired_instances

                #
                #   2.  Any processes that aren't reaching their min_instances target must be given
                #       more resources before anyone else is considered.
                #
                    for name, profile in all_profiles.items():
                        if targets[name] < profile.min_instances:
                            self.log.info(f"{name} isn't meeting minimum allocation "
                                          f"{targets[name]} -> {profile.min_instances}")
                            pool.call(self.controller.set_target, name, profile.min_instances)
                            targets[name] = profile.min_instances

                #
                #   3.  Try to estimate available resources, and based on some metric grant the
                #       resources to each service that wants them. While this free memory
                #       pool might be spread across many nodes, we are going to treat it like
                #       it is one big one, and let the orchestration layer sort out the details.
                #

                # Recalculate the amount of free resources expanding the total quantity by the overallocation
                free_cpu, total_cpu = self.controller.cpu_info()
                used_cpu = total_cpu - free_cpu
                free_cpu = total_cpu * self.config.core.scaler.cpu_overallocation - used_cpu

                free_memory, total_memory = self.controller.memory_info()
                used_memory = total_memory - free_memory
                free_memory = total_memory * self.config.core.scaler.memory_overallocation - used_memory

                #
                def trim(prof: list[ServiceProfile]):
                    prof = [_p for _p in prof if _p.desired_instances > targets[_p.name]]
                    drop = [_p for _p in prof if _p.cpu > free_cpu or _p.ram > free_memory]
                    if drop:
                        summary = {_p.name: (_p.cpu, _p.ram) for _p in drop}
                        self.log.debug(f"Can't make more because not enough resources {summary}")
                    prof = [_p for _p in prof if _p.cpu <= free_cpu and _p.ram <= free_memory]
                    return prof

                remaining_profiles: list[ServiceProfile] = trim(list(all_profiles.values()))
                # The target values up until now should be in sync with the container orchestrator
                # create a copy, so we can track which ones change in the following loop
                old_targets = dict(targets)

                while remaining_profiles:
                    # TODO do we need to add balancing metrics other than 'least running' for this? probably
                    remaining_profiles.sort(key=lambda _p: targets[_p.name])

                    # Add one for the profile at the bottom
                    free_memory -= remaining_profiles[0].container_config.ram_mb
                    free_cpu -= remaining_profiles[0].container_config.cpu_cores
                    targets[remaining_profiles[0].name] += 1

                    # Take out any services that should be happy now
                    remaining_profiles = trim(remaining_profiles)

                # Apply those adjustments we have made back to the controller
                with elasticapm.capture_span('write_targets'):
                    with pool:
                        for name, value in targets.items():
                            if name not in self.profiles:
                                # A service was probably added/removed while we were
                                # in the middle of this function
                                continue
                            self.profiles[name].target_instances = value
                            old = old_targets[name]
                            if value != old:
                                self.log.info(f"Scaling service {name}: {old} -> {value}")
                                pool.call(self.controller.set_target, name, value)

    @elasticapm.capture_span(span_type=APM_SPAN_TYPE)
    def handle_service_error(self, service_name: str):
        """Handle an error occurring in the *analysis* service.

        Errors for core systems should simply be logged, and a best effort to continue made.

        For analysis services, ignore the error a few times, then disable the service.
        """
        with self.error_count_lock:
            try:
                self.error_count[service_name].append(time.time())
            except KeyError:
                self.error_count[service_name] = [time.time()]

            self.error_count[service_name] = [
                _t for _t in self.error_count[service_name]
                if _t >= time.time() - ERROR_EXPIRY_TIME
            ]

            if len(self.error_count[service_name]) >= MAXIMUM_SERVICE_ERRORS:
                self.log.warning("Scaler has encountered too many errors trying to load {service_name}. "
                                 "The service will be permanently disabled...")
                if self.datastore.service_delta.update(service_name, [(self.datastore.service_delta.UPDATE_SET,
                                                                       'enabled', False)]):
                    # Raise awareness to other components by sending an event for the service
                    self.service_event_sender.send(service_name, {
                        'operation': Operation.Modified,
                        'name': service_name
                    })
                del self.error_count[service_name]

    def sync_metrics(self):
        """Check if there are any pub-sub messages we need."""
        while self.sleep(METRIC_SYNC_INTERVAL):
            with apm_span(self.apm_client, 'sync_metrics'):
                # Pull service metrics from redis
                service_data = self.status_table.items()
                for host, (service, state, time_limit) in service_data.items():
                    # If an entry hasn't expired, take it into account
                    if time.time() < time_limit:
                        self.state.update(service=service, host=host, throughput=0,
                                          busy_seconds=METRIC_SYNC_INTERVAL if state == ServiceStatus.Running else 0)

                    # If an entry expired a while ago, the host is probably not in use any more
                    if time.time() > time_limit + 600:
                        self.status_table.pop(host)

                # Download the current targets in the orchestrator while not holding the lock
                with self.profiles_lock:
                    targets = {name: profile.target_instances for name, profile in self.profiles.items()}

                # Check the set of services that might be sitting at zero instances, and if it is, we need to
                # manually check if it is offline
                export_interval = self.config.core.metrics.export_interval

                with self.profiles_lock:
                    queues = [profile.queue for profile in self.profiles.values() if profile.queue]
                    lengths_list = pq_length(*queues)
                    lengths = {_q: _l for _q, _l in zip(queues, lengths_list)}

                    for profile_name, profile in self.profiles.items():
                        queue_length = lengths.get(profile.queue, 0)

                        # Pull out statistics from the metrics regularization
                        update = self.state.read(profile_name)
                        if update:
                            delta = time.time() - profile.last_update
                            profile.update(
                                delta=delta,
                                backlog=queue_length,
                                **update
                            )

                        # Check if we expect no messages, if so pull the queue length ourselves
                        # since there is no heartbeat
                        if targets.get(profile_name) == 0 and profile.desired_instances == 0 and profile.queue:

                            if queue_length > 0:
                                self.log.info(f"Service at zero instances has messages: "
                                              f"{profile.name} ({queue_length} in queue)")
                            profile.update(
                                delta=export_interval,
                                instances=0,
                                backlog=queue_length,
                                duty_cycle=profile.high_duty_cycle
                            )

    def _timeout_kill(self, service, container):
        with apm_span(self.apm_client, 'timeout_kill'):
            self.controller.stop_container(service, container)
            self.status_table.pop(container)

    def process_timeouts(self):
        with concurrent.futures.ThreadPoolExecutor(10) as pool:
            futures = []

            while self.running:
                message = self.scaler_timeout_queue.pop(blocking=True, timeout=1)
                if not message:
                    continue

                with apm_span(self.apm_client, 'process_timeouts'):
                    # Process new messages
                    self.log.info(f"Killing service container: {message['container']} running: {message['service']}")
                    futures.append(pool.submit(self._timeout_kill, message['service'], message['container']))

                    # Process finished
                    finished = [_f for _f in futures if _f.done()]
                    futures = [_f for _f in futures if _f not in finished]
                    for _f in finished:
                        exception = _f.exception()
                        if exception is not None:
                            self.log.error(f"Exception trying to stop timed out service container: {exception}")

    def export_metrics(self):
        while self.sleep(self.config.logging.export_interval):
            with apm_span(self.apm_client, 'export_metrics'):
                service_metrics = {}
                with self.profiles_lock:
                    for service_name, profile in self.profiles.items():
                        service_metrics[service_name] = {
                            'running': profile.running_instances,
                            'target': profile.target_instances,
                            'minimum': profile.min_instances,
                            'maximum': profile.instance_limit,
                            'dynamic_maximum': profile.max_instances,
                            'queue': profile.queue_length,
                            'duty_cycle': profile.duty_cycle,
                            'pressure': profile.pressure
                        }

                for service_name, metrics in service_metrics.items():
                    export_metrics_once(service_name, Status, metrics, host=HOSTNAME,
                                        counter_type='scaler_status', config=self.config, redis=self.redis)

                memory, memory_total = self.controller.memory_info()
                cpu, cpu_total = self.controller.cpu_info()
                metrics = {
                    'memory_total': memory_total,
                    'cpu_total': cpu_total,
                    'memory_free': memory,
                    'cpu_free': cpu
                }
                export_metrics_once('scaler', Metrics, metrics, host=HOSTNAME,
                                    counter_type='scaler', config=self.config, redis=self.redis)

    def log_container_events(self):
        """The service status table may have references to containers that have crashed. Try to remove them all."""
        while self.sleep(CONTAINER_EVENTS_LOG_INTERVAL):
            with apm_span(self.apm_client, 'log_container_events'):
                for message in self.controller.new_events():
                    self.log.warning("Container Event :: " + message)<|MERGE_RESOLUTION|>--- conflicted
+++ resolved
@@ -15,10 +15,7 @@
 import concurrent.futures
 import copy
 from contextlib import contextmanager
-<<<<<<< HEAD
-=======
 from assemblyline.common.dict_utils import get_recursive_sorted_tuples
->>>>>>> c9e20f36
 from assemblyline.common.uid import get_id_from_data
 
 import elasticapm
@@ -501,11 +498,7 @@
 
                 # Compute a blob of service properties not include in the docker config, that
                 # should still result in a service being restarted when changed
-<<<<<<< HEAD
-                cfg_items = sorted(service.config.items())
-=======
                 cfg_items = get_recursive_sorted_tuples(service.config)
->>>>>>> c9e20f36
                 dep_keys = ''.join(sorted(dependency_keys))
                 config_blob = (f"c={cfg_items}sp={service.submission_params}"
                                f"dk={dep_keys}p={service.privileged}d={docker_config}")
