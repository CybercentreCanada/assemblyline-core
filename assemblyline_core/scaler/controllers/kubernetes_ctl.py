--- conflicted
+++ resolved
@@ -28,10 +28,7 @@
 WATCH_TIMEOUT = 10 * 60
 WATCH_API_TIMEOUT = WATCH_TIMEOUT + 10
 CHANGE_KEY_NAME = 'al_change_key'
-<<<<<<< HEAD
-=======
 DEV_MODE = os.environ.get('DEV_MODE', 'false').lower() == 'true'
->>>>>>> 4e290d2b
 
 _exponents = {
     'ki': 2**10,
@@ -470,10 +467,7 @@
         # Overwrite ones defined dynamically by dependency container launches
         for name, value in self._service_limited_env[service_name].items():
             environment_variables.append(V1EnvVar(name=name, value=value))
-<<<<<<< HEAD
-=======
         image_pull_policy = 'Always' if DEV_MODE else 'IfNotPresent'
->>>>>>> 4e290d2b
         return [V1Container(
             name=deployment_name,
             image=container_config.image,
@@ -496,12 +490,8 @@
         # systems returning differently formatted data
         change_key = (
             deployment_name + change_key + str(docker_config) + str(shutdown_seconds) +
-<<<<<<< HEAD
-            str(sorted((labels or {}).items())) + str(volumes) + str(mounts) + str(core_mounts)
-=======
             str(sorted((labels or {}).items())) + str(volumes) + str(mounts) + str(core_mounts) +
             str(sorted(self._service_limited_env[service_name].items()))
->>>>>>> 4e290d2b
         )
 
         # Check if a deployment already exists, and if it does check if it has the same change key set
@@ -690,8 +680,6 @@
 
         return new
 
-<<<<<<< HEAD
-=======
     def stateful_container_key(self, service_name: str, container_name: str, spec, change_key: str) -> Optional[str]:
         deployment_name = self._dependency_name(service_name, container_name)
         try:
@@ -709,7 +697,6 @@
                 raise
         return None
 
->>>>>>> 4e290d2b
     def start_stateful_container(self, service_name: str, container_name: str,
                                  spec, labels: dict[str, str], change_key: str):
         # Setup PVC
@@ -729,13 +716,8 @@
             mounts.append(V1VolumeMount(mount_path=volume_spec.mount_path, name=mount_name))
 
         # Read the key being used for the deployment instance or generate a new one
-<<<<<<< HEAD
-        try:
-            instance_key = uuid.uuid4().hex
-=======
         instance_key = uuid.uuid4().hex
         try:
->>>>>>> 4e290d2b
             old_deployment = self.apps_api.read_namespaced_deployment(deployment_name, self.namespace)
             for container in old_deployment.spec.template.spec.containers:
                 for env in container.env:
