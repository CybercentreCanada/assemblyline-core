--- conflicted
+++ resolved
@@ -799,11 +799,7 @@
             termination_grace_period_seconds=shutdown_seconds,
             security_context=security_context,
             service_account_name=service_account,
-<<<<<<< HEAD
             affinity=selector_to_node_affinity(self.linux_node_selector),
-=======
-
->>>>>>> 654bbec9
         )
 
         if use_pull_secret:
