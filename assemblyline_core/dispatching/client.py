"""
An interface to the core system for the edge services.


"""
from collections import defaultdict
import logging
import elasticapm
import time
from typing import Dict, Optional, Any, cast
from assemblyline.common.dict_utils import flatten

from assemblyline.common.forge import CachedObject, get_service_queue
<<<<<<< HEAD
=======
from assemblyline.common.tagging import tag_dict_to_list
from assemblyline.datastore.exceptions import VersionConflictException
from assemblyline.odm.base import DATEFORMAT
>>>>>>> 4e290d2b
from assemblyline.odm.messages.dispatching import DispatcherCommandMessage, CREATE_WATCH, \
    CreateWatch, LIST_OUTSTANDING, ListOutstanding

from assemblyline.odm.models.service import Service


from assemblyline.common import forge
from assemblyline.common.constants import DISPATCH_RUNNING_TASK_HASH, SUBMISSION_QUEUE, \
    make_watcher_list_name, DISPATCH_TASK_HASH
from assemblyline.odm.models.result import Result
from assemblyline.odm.models.submission import Submission
from assemblyline.odm.models.error import Error
from assemblyline.remote.datatypes import get_client, reply_queue_name
from assemblyline.remote.datatypes.hash import ExpiringHash, Hash
from assemblyline.remote.datatypes.queues.named import NamedQueue
from assemblyline.remote.datatypes.set import ExpiringSet
from assemblyline_core.dispatching.dispatcher import DISPATCH_START_EVENTS, DISPATCH_RESULT_QUEUE, \
    DISPATCH_COMMAND_QUEUE, QUEUE_EXPIRY, ResultSummary

from assemblyline_core.dispatching.dispatcher import ServiceTask, Dispatcher


class RetryRequestWork(Exception):
    pass


class DispatchClient:
    def __init__(self, datastore=None, redis=None, redis_persist=None, logger=None):
        self.config = forge.get_config()

        self.redis = redis or get_client(
            host=self.config.core.redis.nonpersistent.host,
            port=self.config.core.redis.nonpersistent.port,
            private=False,
        )

        self.redis_persist = redis_persist or get_client(
            host=self.config.core.redis.persistent.host,
            port=self.config.core.redis.persistent.port,
            private=False,
        )

        self.submission_queue = NamedQueue(SUBMISSION_QUEUE, self.redis)
        self.ds = datastore or forge.get_datastore(self.config)
        self.log = logger or logging.getLogger("assemblyline.dispatching.client")
        self.results = self.ds.result
        self.errors = self.ds.error
        self.files = self.ds.file
        self.submission_assignments = ExpiringHash(DISPATCH_TASK_HASH, host=self.redis_persist)
        self.running_tasks = Hash(DISPATCH_RUNNING_TASK_HASH, host=self.redis)
        self.service_data = cast(Dict[str, Service], CachedObject(self._get_services))
        self.dispatcher_data = []
        self.dispatcher_data_age = 0
        self.dead_dispatchers = []

    def _get_services(self):
        # noinspection PyUnresolvedReferences
        return {x.name: x for x in self.ds.list_all_services(full=True)}

    def is_dispatcher(self, dispatcher_id) -> bool:
        if dispatcher_id in self.dead_dispatchers:
            return False
        if time.time() - self.dispatcher_data_age > 120 or dispatcher_id not in self.dispatcher_data:
            self.dispatcher_data = Dispatcher.all_instances(self.redis_persist)
        if dispatcher_id in self.dispatcher_data:
            return True
        else:
            self.dead_dispatchers.append(dispatcher_id)
            return False

    def dispatch_submission(self, submission: Submission, completed_queue: str = None):
        """Insert a submission into the dispatching system.

        Note:
            You probably actually want to use the SubmissionTool

        Prerequsits:
            - submission should already be saved in the datastore
            - files should already be in the datastore and filestore
        """
        self.submission_queue.push(dict(
            submission=submission.as_primitives(),
            completed_queue=completed_queue,
        ))

    def outstanding_services(self, sid) -> Dict[str, int]:
        """
        List outstanding services for a given submission and the number of file each
        of them still have to process.

        :param sid: Submission ID
        :return: Dictionary of services and number of files
                 remaining per services e.g. {"SERVICE_NAME": 1, ... }
        """
        dispatcher_id = self.submission_assignments.get(sid)
        if dispatcher_id:
            queue_name = reply_queue_name(prefix="D", suffix="ResponseQueue")
            queue = NamedQueue(queue_name, host=self.redis, ttl=30)
            command_queue = NamedQueue(DISPATCH_COMMAND_QUEUE+dispatcher_id, ttl=QUEUE_EXPIRY)
            command_queue.push(DispatcherCommandMessage({
                'kind': LIST_OUTSTANDING,
                'payload_data': ListOutstanding({
                    'response_queue': queue_name,
                    'submission': sid
                })
            }).as_primitives())
            return queue.pop(timeout=30)
        return {}

    @elasticapm.capture_span(span_type='dispatch_client')
    def request_work(self, worker_id, service_name, service_version,
                     timeout: float = 60, blocking=True, low_priority=False) -> Optional[ServiceTask]:
        """Pull work from the service queue for the service in question.

        :param service_version:
        :param worker_id:
        :param service_name: Which service needs work.
        :param timeout: How many seconds to block before returning if blocking is true.
        :param blocking: Whether to wait for jobs to enter the queue, or if false, return immediately
        :return: The job found, and a boolean value indicating if this is the first time this task has
                 been returned by request_work.
        """
        start = time.time()
        remaining = timeout
        while int(remaining) > 0:
            work = self._request_work(worker_id, service_name, service_version,
                                      blocking=blocking, timeout=remaining, low_priority=low_priority)
            if work or not blocking:
                return work
            remaining = timeout - (time.time() - start)
        return None

    def _request_work(self, worker_id, service_name, service_version,
                      timeout, blocking, low_priority=False) -> Optional[ServiceTask]:
        # For when we recursively retry on bad task dequeue-ing
        if int(timeout) <= 0:
            self.log.info(f"{service_name}:{worker_id} no task returned [timeout]")
            return None

        # Get work from the queue
        work_queue = get_service_queue(service_name, self.redis)
        if blocking:
            result = work_queue.blocking_pop(timeout=int(timeout), low_priority=low_priority)
        else:
            if low_priority:
                result = work_queue.unpush(1)
            else:
                result = work_queue.pop(1)
            if result:
                result = result[0]

        if not result:
            self.log.info(f"{service_name}:{worker_id} no task returned: [empty message]")
            return None
        task = ServiceTask(result)
        task.metadata['worker__'] = worker_id
        dispatcher = task.metadata['dispatcher__']

        if not self.is_dispatcher(dispatcher):
            self.log.info(f"{service_name}:{worker_id} no task returned: [task from dead dispatcher]")
            return None

        if self.running_tasks.add(task.key(), task.as_primitives()):
            self.log.info(f"[{task.sid}/{task.fileinfo.sha256}] {service_name}:{worker_id} task found")
            start_queue = NamedQueue(DISPATCH_START_EVENTS + dispatcher, host=self.redis, ttl=QUEUE_EXPIRY)
            start_queue.push((task.sid, task.fileinfo.sha256, service_name, worker_id))
            return task
        return None

    @elasticapm.capture_span(span_type='dispatch_client')
    def service_finished(self, sid: str, result_key: str, result: Result,
                         temporary_data: Optional[Dict[str, Any]] = None):
        """Notifies the dispatcher of service completion, and possible new files to dispatch."""
        # Make sure the dispatcher knows we were working on this task
        task_key = ServiceTask.make_key(sid=sid, service_name=result.response.service_name, sha=result.sha256)
        task = self.running_tasks.pop(task_key)
        if not task:
            self.log.warning(f"[{sid}/{result.sha256}] {result.response.service_name} could not find the specified "
                             f"task in its set of running tasks while processing successful results.")
            return
        task = ServiceTask(task)

        # Save or freshen the result, the CONTENT of the result shouldn't change, but we need to keep the
        # most distant expiry time to prevent pulling it out from under another submission too early
        if result.is_empty():
            # Empty Result will not be archived therefore result.archive_ts drives their deletion
<<<<<<< HEAD
            self.ds.emptyresult.save(
                result_key, {"expiry_ts": result.archive_ts},
                force_archive_access=self.config.datastore.ilm.update_archive)
        else:
            with Lock(f"lock-{result_key}", 5, self.redis):
                old = self.ds.result.get(result_key, force_archive_access=self.config.datastore.ilm.update_archive)
=======
            self.ds.emptyresult.save(result_key, {"expiry_ts": result.archive_ts})
        else:
            while True:
                old, version = self.ds.result.get_if_exists(
                    result_key, archive_access=self.config.datastore.ilm.update_archive, version=True)
>>>>>>> 4e290d2b
                if old:
                    if old.expiry_ts and result.expiry_ts:
                        result.expiry_ts = max(result.expiry_ts, old.expiry_ts)
                    else:
                        result.expiry_ts = None
<<<<<<< HEAD
                self.ds.result.save(result_key, result, force_archive_access=self.config.datastore.ilm.update_archive)
=======
                try:
                    self.ds.result.save(result_key, result, version=version)
                    break
                except VersionConflictException as vce:
                    self.log.info(f"Retrying to save results due to version conflict: {str(vce)}")
>>>>>>> 4e290d2b

        # Send the result key to any watching systems
        msg = {'status': 'OK', 'cache_key': result_key}
        for w in self._get_watcher_list(task.sid).members():
            NamedQueue(w).push(msg)

        # Save the tags
        tags = defaultdict(list)
        for section in result.result.sections:
            tags[result.sha256].extend(tag_dict_to_list(flatten(section.tags.as_primitives())))

        # Pull out file names if we have them
        file_names = {}
        for extracted_data in result.response.extracted:
            if extracted_data.name:
                file_names[extracted_data.sha256] = extracted_data.name

        #
        dispatcher = task.metadata['dispatcher__']
        result_queue = NamedQueue(DISPATCH_RESULT_QUEUE + dispatcher, host=self.redis, ttl=QUEUE_EXPIRY)
        result_queue.push({
            # 'service_task': task.as_primitives(),
            # 'result': result.as_primitives(),
            'sid': task.sid,
            'sha256': result.sha256,
            'service_name': task.service_name,
            'service_version': result.response.service_version,
            'service_tool_version': result.response.service_tool_version,
            'archive_ts': result.archive_ts.strftime(DATEFORMAT),
            'expiry_ts': result.expiry_ts.strftime(DATEFORMAT) if result.expiry_ts else result.archive_ts.strftime(DATEFORMAT),
            'result_summary': {
                'key': result_key,
                'drop': result.drop_file,
                'score': result.result.score,
                'children': [r.sha256 for r in result.response.extracted],
            },
            'tags': tags,
            'extracted_names': file_names,
            'temporary_data': temporary_data
        })

    @elasticapm.capture_span(span_type='dispatch_client')
    def service_failed(self, sid: str, error_key: str, error: Error):
        task_key = ServiceTask.make_key(sid=sid, service_name=error.response.service_name, sha=error.sha256)
        task = self.running_tasks.pop(task_key)
        if not task:
            self.log.warning(f"[{sid}/{error.sha256}] {error.response.service_name} could not find the specified "
                             f"task in its set of running tasks while processing an error.")
            return
        task = ServiceTask(task)

        self.log.debug(f"[{sid}/{error.sha256}] {task.service_name} Failed with {error.response.status} error.")
        if error.response.status == "FAIL_NONRECOVERABLE":
            # This is a NON_RECOVERABLE error, error will be saved and transmitted to the user
            self.errors.save(error_key, error)

            # Send the result key to any watching systems
            msg = {'status': 'FAIL', 'cache_key': error_key}
            for w in self._get_watcher_list(task.sid).members():
                NamedQueue(w).push(msg)

        dispatcher = task.metadata['dispatcher__']
        result_queue = NamedQueue(DISPATCH_RESULT_QUEUE + dispatcher, host=self.redis, ttl=QUEUE_EXPIRY)
        result_queue.push({
            'sid': task.sid,
            'service_task': task.as_primitives(),
            'error': error.as_primitives(),
            'error_key': error_key
        })

    def setup_watch_queue(self, sid: str) -> Optional[str]:
        """
        This function takes a submission ID as a parameter and creates a unique queue where all service
        result keys for that given submission will be returned to as soon as they come in.

        If the submission is in the middle of processing, this will also send all currently received keys through
        the specified queue so the client that requests the watch queue is up to date.

        :param sid: Submission ID
        :return: The name of the watch queue that was created
        """
        dispatcher_id = self.submission_assignments.get(sid)
        if dispatcher_id:
            queue_name = reply_queue_name(prefix="D", suffix="WQ")
            command_queue = NamedQueue(DISPATCH_COMMAND_QUEUE+dispatcher_id)
            command_queue.push(DispatcherCommandMessage({
                'kind': CREATE_WATCH,
                'payload_data': CreateWatch({
                    'queue_name': queue_name,
                    'submission': sid
                })
            }).as_primitives())
            return queue_name

    def _get_watcher_list(self, sid):
        return ExpiringSet(make_watcher_list_name(sid), host=self.redis)<|MERGE_RESOLUTION|>--- conflicted
+++ resolved
@@ -11,12 +11,9 @@
 from assemblyline.common.dict_utils import flatten
 
 from assemblyline.common.forge import CachedObject, get_service_queue
-<<<<<<< HEAD
-=======
 from assemblyline.common.tagging import tag_dict_to_list
 from assemblyline.datastore.exceptions import VersionConflictException
 from assemblyline.odm.base import DATEFORMAT
->>>>>>> 4e290d2b
 from assemblyline.odm.messages.dispatching import DispatcherCommandMessage, CREATE_WATCH, \
     CreateWatch, LIST_OUTSTANDING, ListOutstanding
 
@@ -203,34 +200,21 @@
         # most distant expiry time to prevent pulling it out from under another submission too early
         if result.is_empty():
             # Empty Result will not be archived therefore result.archive_ts drives their deletion
-<<<<<<< HEAD
-            self.ds.emptyresult.save(
-                result_key, {"expiry_ts": result.archive_ts},
-                force_archive_access=self.config.datastore.ilm.update_archive)
-        else:
-            with Lock(f"lock-{result_key}", 5, self.redis):
-                old = self.ds.result.get(result_key, force_archive_access=self.config.datastore.ilm.update_archive)
-=======
             self.ds.emptyresult.save(result_key, {"expiry_ts": result.archive_ts})
         else:
             while True:
                 old, version = self.ds.result.get_if_exists(
                     result_key, archive_access=self.config.datastore.ilm.update_archive, version=True)
->>>>>>> 4e290d2b
                 if old:
                     if old.expiry_ts and result.expiry_ts:
                         result.expiry_ts = max(result.expiry_ts, old.expiry_ts)
                     else:
                         result.expiry_ts = None
-<<<<<<< HEAD
-                self.ds.result.save(result_key, result, force_archive_access=self.config.datastore.ilm.update_archive)
-=======
                 try:
                     self.ds.result.save(result_key, result, version=version)
                     break
                 except VersionConflictException as vce:
                     self.log.info(f"Retrying to save results due to version conflict: {str(vce)}")
->>>>>>> 4e290d2b
 
         # Send the result key to any watching systems
         msg = {'status': 'OK', 'cache_key': result_key}
