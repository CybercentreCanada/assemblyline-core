--- conflicted
+++ resolved
@@ -18,12 +18,8 @@
 from assemblyline.odm.models.error import Error
 from assemblyline.odm.models.service import Service
 from assemblyline.remote.datatypes import get_client
-<<<<<<< HEAD
 from assemblyline.remote.datatypes.hash import ExpiringHash
-=======
-from assemblyline.remote.datatypes.hash import Hash, ExpiringHash
 from assemblyline.remote.datatypes.queues.comms import CommsQueue
->>>>>>> c5361720
 from assemblyline.remote.datatypes.queues.named import NamedQueue
 from assemblyline.remote.datatypes.set import ExpiringSet
 from assemblyline.remote.datatypes.user_quota_tracker import UserQuotaTracker
@@ -225,12 +221,10 @@
         self.classification_engine = forge.get_classification()
         self.timeout_watcher = WatcherClient(self.redis_persist)
 
-<<<<<<< HEAD
         self.quota_tracker = UserQuotaTracker('submissions', timeout=60 * 60, host=self.redis_persist)
-=======
+
         # Output. Duplicate our input traffic into this queue so it may be cloned by other systems
         self.traffic_queue = CommsQueue('submissions', self.redis)
->>>>>>> c5361720
 
         self.submission_queue = NamedQueue(SUBMISSION_QUEUE, self.redis)
         self.file_queue = NamedQueue(FILE_QUEUE, self.redis)
