--- conflicted
+++ resolved
@@ -65,6 +65,7 @@
 
 class SubmissionTask:
     """Dispatcher internal model for submissions"""
+
     def __init__(self, submission, completed_queue):
         self.submission: Submission = Submission(submission)
         self.completed_queue = str(completed_queue)
@@ -284,11 +285,7 @@
                 self.sleep(1)
                 cpu_mark = time.process_time()
                 time_mark = time.time()
-<<<<<<< HEAD
                 continue
-=======
-                continue                
->>>>>>> 9b66251f
 
             # Check if we are maxing out our share of the submission limit
             max_tasks = self.config.core.dispatcher.max_inflight / self.running_dispatchers_estimate
@@ -376,6 +373,7 @@
 
         :param task: Submission task object.
         :param sha256: hash of the file to check.
+        :param timed_out_host: Name of the host that timed out after maximum service attempts.
         :return: true if submission is finished.
         """
         submission = task.submission
@@ -781,7 +779,7 @@
             created='NOW',
             expiry_ts=now_as_iso(ttl * 24 * 60 * 60) if ttl else None,
             response=dict(
-                message=f'The number of retries has passed the limit.',
+                message='The number of retries has passed the limit.',
                 service_name=service_name,
                 service_version='0',
                 status='FAIL_NONRECOVERABLE',
@@ -824,7 +822,6 @@
 
             sid = message['service_task']['sid']
             self.find_process_queue(sid).put(('result', message))
-<<<<<<< HEAD
 
     def service_worker(self, index: int):
         self.log.info(f"Start service worker {index}")
@@ -833,16 +830,6 @@
         cpu_mark = time.process_time()
         time_mark = time.time()
 
-=======
-
-    def service_worker(self, index: int):
-        self.log.info(f"Start service worker {index}")
-        work_queue = self.process_queues[index]
-        internal_queue = self.internal_process_queues[index]
-        cpu_mark = time.process_time()
-        time_mark = time.time()
-
->>>>>>> 9b66251f
         while self.running:
             self.counter.increment_execution_time('cpu_seconds', time.process_time() - cpu_mark)
             self.counter.increment_execution_time('busy_seconds', time.time() - time_mark)
