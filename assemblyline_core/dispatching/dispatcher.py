import bisect
import uuid
import os
import threading
import queue
import time
from collections import defaultdict
from contextlib import contextmanager
from typing import Dict, List, Tuple, Set, Optional
import json

import elasticapm

from assemblyline.common import isotime
from assemblyline.common.constants import make_watcher_list_name, SUBMISSION_QUEUE, \
    DISPATCH_RUNNING_TASK_HASH, SCALER_TIMEOUT_QUEUE, DISPATCH_TASK_HASH
from assemblyline.common.forge import get_service_queue
from assemblyline.common.isotime import now_as_iso
from assemblyline.common.metrics import MetricsFactory
from assemblyline.common.tagging import tag_dict_to_list
from assemblyline.odm.messages.dispatcher_heartbeat import Metrics
from assemblyline.odm.messages.service_heartbeat import Metrics as ServiceMetrics
from assemblyline.odm.messages.dispatching import WatchQueueMessage, CreateWatch, DispatcherCommandMessage, \
    CREATE_WATCH, LIST_OUTSTANDING, ListOutstanding
from assemblyline.odm.messages.submission import SubmissionMessage, from_datastore_submission
from assemblyline.odm.messages.task import FileInfo, Task as ServiceTask
from assemblyline.odm.models.error import Error
from assemblyline.odm.models.result import Result
from assemblyline.odm.models.service import Service
from assemblyline.odm.models.submission import Submission
from assemblyline.remote.datatypes.exporting_counter import export_metrics_once
from assemblyline.remote.datatypes.hash import Hash
from assemblyline.remote.datatypes.queues.comms import CommsQueue
from assemblyline.remote.datatypes.queues.named import NamedQueue
from assemblyline.remote.datatypes.set import ExpiringSet
from assemblyline.remote.datatypes.user_quota_tracker import UserQuotaTracker
from assemblyline_core.server_base import ThreadedCoreBase

from .schedules import Scheduler
from ..ingester.constants import COMPLETE_QUEUE_NAME

APM_SPAN_TYPE = 'handle_message'


@contextmanager
def apm_span(client, span_name: str):
    try:
        if client:
            client.begin_transaction(APM_SPAN_TYPE)
        yield None
        if client:
            client.end_transaction(span_name, 'success')
    except Exception:
        if client:
            client.end_transaction(span_name, 'exception')
        raise


class ResultSummary:
    def __init__(self, key, drop, score, children):
        self.key: str = key
        self.drop: bool = drop
        self.score: int = score
        self.children: List[str] = children


class SubmissionTask:
    """Dispatcher internal model for submissions"""

    def __init__(self, submission, completed_queue):
        self.submission: Submission = Submission(submission)
        self.completed_queue = str(completed_queue)
        self.lock = threading.Lock()
        self.timeout_at: Optional[int] = None

        self.file_info: Dict[str, FileInfo] = {}
        self.file_names: Dict[str, str] = {}
        self.file_schedules: Dict[str, List[Dict[str, Service]]] = {}
        self.file_tags = defaultdict(list)
        self.file_depth: Dict[str, int] = {}
        self.file_temporary_data = defaultdict(dict)
        self.extra_errors = []
        self.dropped_files = set()

        self.service_results: Dict[Tuple[str, str], ResultSummary] = {}
        self.service_errors: Dict[Tuple[str, str], dict] = {}
        self.service_attempts: Dict[Tuple[str, str], int] = defaultdict(int)
        self.queue_keys: Dict[Tuple[str, str], bytes] = {}
        self.running_services: Dict[Tuple[str, str], Tuple[int, str]] = {}

    @property
    def sid(self):
        return self.submission.sid


DISPATCH_TASK_ASSIGNMENT = 'dispatcher-tasks-assigned-to-'
TASK_ASSIGNMENT_PATTERN = DISPATCH_TASK_ASSIGNMENT + '*'
DISPATCH_START_EVENTS = 'dispatcher-start-events-'
DISPATCH_RESULT_QUEUE = 'dispatcher-results-'
DISPATCH_COMMAND_QUEUE = 'dispatcher-commands-'
DISPATCH_DIRECTORY = 'dispatchers-directory'
QUEUE_EXPIRY = 60*60
SERVICE_VERSION_EXPIRY_TIME = 30 * 60  # How old service version info can be before we ignore it
GUARD_TIMEOUT = 60*2
GLOBAL_TASK_CHECK_INTERVAL = 60*10
TIMEOUT_EXTRA_TIME = 30  # 30 seconds grace for message handling.
TIMEOUT_TEST_INTERVAL = 5
MAX_RESULT_BUFFER = 64
RESULT_THREADS = max(1, int(os.getenv('DISPATCHER_RESULT_THREADS', '2')))

# After 20 minutes, check if a submission is still making progress.
# In the case of a crash somewhere else in the system, we may not have
# gotten a message we are expecting. This should prompt a retry in most
# cases.
SUBMISSION_TOTAL_TIMEOUT = 60 * 20


class Dispatcher(ThreadedCoreBase):
    @staticmethod
    def all_instances(persistent_redis):
        return Hash(DISPATCH_DIRECTORY, host=persistent_redis).keys()

    @staticmethod
    def instance_assignment_size(persistent_redis, instance_id):
        return Hash(DISPATCH_TASK_ASSIGNMENT + instance_id, host=persistent_redis).length()

    @staticmethod
    def all_queue_lengths(redis, instance_id):
        return {
            'start': NamedQueue(DISPATCH_START_EVENTS + instance_id, host=redis).length(),
            'result': NamedQueue(DISPATCH_RESULT_QUEUE + instance_id, host=redis).length(),
            'command': NamedQueue(DISPATCH_COMMAND_QUEUE + instance_id, host=redis).length()
        }

    def __init__(self, datastore=None, redis=None, redis_persist=None, logger=None,
                 config=None, counter_name='dispatcher'):
        super().__init__('assemblyline.dispatcher', config=config, datastore=datastore,
                         redis=redis, redis_persist=redis_persist, logger=logger)

        # Load the datastore collections that we are going to be using
        self.instance_id = uuid.uuid4().hex
        self._tasks: Dict[str, SubmissionTask] = {}
        self._tasks_lock = threading.Lock()

        #
        # # Build some utility classes
        self.scheduler = Scheduler(self.datastore, self.config, self.redis)
        self.running_tasks = Hash(DISPATCH_RUNNING_TASK_HASH, host=self.redis)
        self.scaler_timeout_queue = NamedQueue(SCALER_TIMEOUT_QUEUE, host=self.redis_persist)

        # self.classification_engine = forge.get_classification()
        #
        # Output. Duplicate our input traffic into this queue so it may be cloned by other systems
        self.traffic_queue = CommsQueue('submissions', self.redis)
        self.quota_tracker = UserQuotaTracker('submissions', timeout=60 * 60, host=self.redis_persist)
        self.submission_queue = NamedQueue(SUBMISSION_QUEUE, self.redis)

        # Table to track the running dispatchers
        self.dispatchers_directory = Hash(DISPATCH_DIRECTORY, host=self.redis_persist)
        self.running_dispatchers_estimate = 1

        # Tables to track what submissions are running where
        self.active_submissions = Hash(DISPATCH_TASK_ASSIGNMENT+self.instance_id, host=self.redis_persist)
        self.submissions_assignments = Hash(DISPATCH_TASK_HASH, host=self.redis_persist)
        self.ingester_scanning = Hash('m-scanning-table', self.redis_persist)

        # Communications queues
        self.start_queue = NamedQueue(DISPATCH_START_EVENTS+self.instance_id, host=self.redis, ttl=QUEUE_EXPIRY)
        self.result_queue = NamedQueue(DISPATCH_RESULT_QUEUE+self.instance_id, host=self.redis, ttl=QUEUE_EXPIRY)
        self.command_queue = NamedQueue(DISPATCH_COMMAND_QUEUE+self.instance_id, host=self.redis, ttl=QUEUE_EXPIRY)

        # Publish counters to the metrics sink.
        self.counter = MetricsFactory(metrics_type='dispatcher', schema=Metrics, name=counter_name,
                                      redis=self.redis, config=self.config)

        self.apm_client = None
        if self.config.core.metrics.apm_server.server_url:
            elasticapm.instrument()
            self.apm_client = elasticapm.Client(server_url=self.config.core.metrics.apm_server.server_url,
                                                service_name="dispatcher")

        self.timeout_list_lock = threading.Lock()
        self.timeout_list: List[Tuple[int, str, str, str]] = []

        # Setup queues for work to be divided into
        self.process_queues: List[queue.Queue] = [queue.Queue(MAX_RESULT_BUFFER) for _ in range(RESULT_THREADS)]
        self.internal_process_queues: List[queue.Queue] = [queue.Queue() for _ in range(RESULT_THREADS)]

    def process_queue_index(self, key: str) -> int:
        return sum(ord(_x) for _x in key) % RESULT_THREADS

    def find_process_queue(self, key: str) -> queue.Queue:
        return self.process_queues[self.process_queue_index(key)]

    def find_internal_process_queue(self, key: str) -> queue.Queue:
        return self.internal_process_queues[self.process_queue_index(key)]

    @elasticapm.capture_span(span_type='dispatcher')
    def add_task(self, task: SubmissionTask):
        with self._tasks_lock:
            self._tasks[task.submission.sid] = task

    @elasticapm.capture_span(span_type='dispatcher')
    def get_task(self, sid: str) -> Optional[SubmissionTask]:
        with self._tasks_lock:
            return self._tasks.get(sid)

    def service_worker_factory(self, index: int):
        def service_worker():
            return self.service_worker(index)
        return service_worker

    def try_run(self):
        self.log.info(f'Using dispatcher id {self.instance_id}')
        threads = {
            # Pull in new submissions
            'Pull Submissions': self.pull_submissions,
            # pull start messages
            'Pull Service Start': self.pull_service_starts,
            # pull result messages
            'Pull Service Result': self.pull_service_results,
            # Handle timeouts
            'Process Timeouts': self.handle_timeouts,
            # Work guard/thief
            'Guard Work': self.work_guard,
            'Work Thief': self.work_thief,
            # Handle RPC commands
            'Commands': self.handle_commands,
            # Process to protect against old dead tasks timing out
            'Global Timeout Backstop': self.timeout_backstop,
        }
        for ii in range(RESULT_THREADS):
            # Process results
            threads[f'Service Update Worker #{ii}'] = self.service_worker_factory(ii)

        self.maintain_threads(threads)

        # If the dispatcher is exiting cleanly remove as many tasks from the service queues as we can
        service_queues = {}
        for task in self._tasks.values():
            for (sha256, service_name), dispatch_key in task.queue_keys.items():
                try:
                    s_queue = service_queues[service_name]
                except KeyError:
                    s_queue = get_service_queue(service_name, self.redis)
                    service_queues[service_name] = s_queue
                s_queue.remove(dispatch_key)

    def pull_submissions(self):
        sub_queue = self.submission_queue
        cpu_mark = time.process_time()
        time_mark = time.time()

        while self.running:
            self.counter.increment_execution_time('cpu_seconds', time.process_time() - cpu_mark)
            self.counter.increment_execution_time('busy_seconds', time.time() - time_mark)

            # Check if we are at the submission limit globally
            if self.submissions_assignments.length() >= self.config.core.dispatcher.max_inflight:
                self.sleep(1)
                cpu_mark = time.process_time()
                time_mark = time.time()
                continue

            # Check if we are maxing out our share of the submission limit
            max_tasks = self.config.core.dispatcher.max_inflight / self.running_dispatchers_estimate
            if self.active_submissions.length() >= max_tasks:
                self.sleep(1)
                cpu_mark = time.process_time()
                time_mark = time.time()
                continue

            # Grab a submission message
            message = sub_queue.pop(timeout=1)
            cpu_mark = time.process_time()
            time_mark = time.time()

            if not message:
                continue

            # Start of process dispatcher transaction
            with apm_span(self.apm_client, 'submission_message'):
                # This is probably a complete task
                task = SubmissionTask(**message)
                if self.apm_client:
                    elasticapm.label(sid=task.submission.sid)

                with task.lock:
                    self.dispatch_submission(task)

    @elasticapm.capture_span(span_type='dispatcher')
    def dispatch_submission(self, task: SubmissionTask):
        """
        Find any files associated with a submission and dispatch them if they are
        not marked as in progress. If all files are finished, finalize the submission.

        This version of dispatch submission doesn't verify each result, but assumes that
        the dispatch table has been kept up to date by other components.

        Preconditions:
            - File exists in the filestore and file collection in the datastore
            - Submission is stored in the datastore
        """
        submission = task.submission
        sid = submission.sid

        if not self.submissions_assignments.add(sid, self.instance_id):
            self.log.warning(f"[{sid}] Received an assigned submission dropping")
<<<<<<< HEAD
            with self._tasks_lock:
                self._tasks.pop(sid)
=======
>>>>>>> b59d4225
            return

        if not self.active_submissions.exists(sid):
            self.log.info(f"[{sid}] New submission received")
            self.active_submissions.add(sid, {
                'completed_queue': task.completed_queue,
                'submission': submission.as_primitives()
            })

            # Write all new submissions to the traffic queue
            self.traffic_queue.publish(SubmissionMessage({
                'msg': from_datastore_submission(task.submission),
                'msg_type': 'SubmissionStarted',
                'sender': 'dispatcher',
            }).as_primitives())

        else:
            self.log.warning(f"[{sid}] Received a pre-existing submission, check if it is complete")

        # Refresh the quota hold
        if submission.params.quota_item and submission.params.submitter:
            self.log.info(f"[{sid}] Submission counts towards {submission.params.submitter.upper()} quota")

        # Apply initial data parameter
        if submission.params.initial_data:
            try:
                task.file_temporary_data[submission.files[0].sha256] = json.loads(submission.params.initial_data)
            except ValueError as err:
                self.log.warning(f"[{sid}] could not process initialization data: {err}")

        self.add_task(task)
        self.set_submission_timeout(task)

        task.file_depth[submission.files[0].sha256] = 0
        task.file_names[submission.files[0].sha256] = submission.files[0].name or submission.files[0].sha256
        self.dispatch_file(task, submission.files[0].sha256)

    @elasticapm.capture_span(span_type='dispatcher')
    def dispatch_file(self, task: SubmissionTask, sha256: str) -> bool:
        """
        Dispatch to any outstanding services for the given file.
        If nothing can be dispatched, check if the submission is finished.

        :param task: Submission task object.
        :param sha256: hash of the file to check.
        :param timed_out_host: Name of the host that timed out after maximum service attempts.
        :return: true if submission is finished.
        """
        submission = task.submission
        sid = submission.sid
        elasticapm.label(sid=sid, sha256=sha256)

        # If its the first time we've seen this file, we won't have a schedule for it
        if sha256 not in task.file_schedules:
            with elasticapm.capture_span('build_schedule'):
                # We are processing this file, load the file info, and build the schedule
                filestore_info = self.datastore.file.get(sha256)
                if filestore_info is None:
                    task.dropped_files.add(sha256)
                    self._dispatching_error(task, Error({
                        'archive_ts': task.submission.archive_ts,
                        'expiry_ts': task.submission.expiry_ts,
                        'response': {
                            'message': f"Couldn't find file info for {sha256} in submission {sid}",
                            'service_name': 'Dispatcher',
                            'service_tool_version': '4.0',
                            'service_version': '4.0',
                            'status': 'FAIL_NONRECOVERABLE'
                        },
                        'sha256': sha256,
                        'type': 'UNKNOWN'
                    }))
                    task.file_info[sha256] = None
                    task.file_schedules[sha256] = []
                else:
                    file_info = task.file_info[sha256] = FileInfo(dict(
                        magic=filestore_info.magic,
                        md5=filestore_info.md5,
                        mime=filestore_info.mime,
                        sha1=filestore_info.sha1,
                        sha256=filestore_info.sha256,
                        size=filestore_info.size,
                        type=filestore_info.type,
                    ))
                    task.file_schedules[sha256] = self.scheduler.build_schedule(submission, file_info.type)
        file_info = task.file_info[sha256]
        schedule = list(task.file_schedules[sha256])

        # Go through each round of the schedule removing complete/failed services
        # Break when we find a stage that still needs processing
        outstanding = {}
        started_stages = []
        with elasticapm.capture_span('check_result_table'):
            while schedule and not outstanding:
                stage = schedule.pop(0)
                started_stages.append(stage)

                for service_name in stage:
                    service = self.scheduler.services.get(service_name)
                    if not service:
                        continue

                    key = (sha256, service_name)

                    # If the service terminated in an error, count the error and continue
                    if key in task.service_errors:
                        continue

                    # If we have no error, and no result, its not finished
                    result = task.service_results.get(key)
                    if not result:
                        outstanding[service_name] = service
                        continue

                    # if the service finished, count the score, and check if the file has been dropped
                    if not submission.params.ignore_filtering and result.drop:
                        # Clear out anything in the schedule after this stage
                        task.file_schedules[sha256] = started_stages
                        schedule.clear()

        # Try to retry/dispatch any outstanding services
        if outstanding:
            sent, enqueued, running = [], [], []

            for service_name, service in outstanding.items():
                with elasticapm.capture_span('dispatch_task', labels={'service': service_name}):
                    service_queue = get_service_queue(service_name, self.redis)

                    key = (sha256, service_name)
                    # Check if the task is already running
                    if key in task.running_services:
                        running.append(service_name)
                        continue

                    # Check if this task is already sitting in queue
                    with elasticapm.capture_span('check_queue'):
                        dispatch_key = task.queue_keys.get(key, None)
                        if dispatch_key is not None and service_queue.rank(dispatch_key) is not None:
                            enqueued.append(service_name)
                            continue

                    # Check if we have attempted this too many times already.
                    task.service_attempts[key] += 1
                    if task.service_attempts[key] > 3:
                        self.retry_error(task, sha256, service_name)
                        continue

                    # Build the actual service dispatch message
                    config = self.build_service_config(service, submission)
                    service_task = ServiceTask(dict(
                        sid=sid,
                        metadata=submission.metadata,
                        min_classification=task.submission.classification,
                        service_name=service_name,
                        service_config=config,
                        fileinfo=file_info,
                        filename=task.file_names.get(sha256, sha256),
                        depth=task.file_depth[sha256],
                        max_files=task.submission.params.max_extracted,
                        ttl=submission.params.ttl,
                        ignore_cache=submission.params.ignore_cache,
                        ignore_dynamic_recursion_prevention=submission.params.ignore_dynamic_recursion_prevention,
                        tags=task.file_tags.get(sha256, []),
                        temporary_submission_data=[
                            {'name': name, 'value': value}
                            for name, value in task.file_temporary_data[sha256].items()
                        ],
                        deep_scan=submission.params.deep_scan,
                        priority=submission.params.priority,
                    ))
                    service_task.metadata['dispatcher__'] = self.instance_id

                    # Its a new task, send it to the service
                    queue_key = service_queue.push(service_task.priority, service_task.as_primitives())
                    task.queue_keys[(sha256, service_name)] = queue_key
                    sent.append(service_name)

            if sent or enqueued or running:
                # If we have confirmed that we are waiting, or have taken an action, log that.
                self.log.info(f"[{sid}] File {sha256} sent to: {sent} "
                              f"already in queue for: {enqueued} "
                              f"running on: {running}")
            else:
                # If we are not waiting, and have not taken an action, we must have hit the
                # retry limit on the only service running. In that case, we can move directly
                # onto the next stage of services, so recurse to trigger them.
                return self.dispatch_file(task, sha256)

        else:
            self.counter.increment('files_completed')
            if len(task.queue_keys) > 0 or len(task.running_services) > 0:
                self.log.info(f"[{sid}] Finished processing file '{sha256}', submission incomplete "
                              f"(queued: {len(task.queue_keys)} running: {len(task.running_services)})")
            else:
                self.log.info(f"[{sid}] Finished processing file '{sha256}', checking if submission complete")
                return self.check_submission(task)
        return False

    @elasticapm.capture_span(span_type='dispatcher')
    def check_submission(self, task: SubmissionTask) -> bool:
        """
        Check if a submission is finished.

        :param task: Task object for the submission in question.
        :return: true if submission has been finished.
        """
        # Track which files we have looked at already
        checked: Set[str] = set()
        unchecked: List[str] = list(task.file_depth.keys())

        # Categorize files as pending/processing (can be both) all others are finished
        pending_files = []  # Files where we are missing a service and it is not being processed
        processing_files = []  # Files where at least one service is in progress/queued

        # Track information about the results as we hit them
        file_scores: Dict[str, int] = {}

        # Make sure we have either a result or
        while unchecked:
            sha256 = unchecked.pop()
            checked.add(sha256)

            if sha256 in task.dropped_files:
                continue

            if sha256 not in task.file_schedules:
                pending_files.append(sha256)
                continue
            schedule = list(task.file_schedules[sha256])

            while schedule and sha256 not in pending_files and sha256 not in processing_files:
                stage = schedule.pop(0)
                for service_name in stage:

                    # Only active services should be in this dict, so if a service that was placed in the
                    # schedule is now missing it has been disabled or taken offline.
                    service = self.scheduler.services.get(service_name)
                    if not service:
                        continue

                    # If there is an error we are finished with this service
                    key = sha256, service_name
                    if key in task.service_errors:
                        continue

                    # if there is a result, then the service finished already
                    result = task.service_results.get(key)
                    if result:
                        if not task.submission.params.ignore_filtering and result.drop:
                            schedule.clear()

                        # Collect information about the result
                        file_scores[sha256] = file_scores.get(sha256, 0) + result.score
                        unchecked += set(result.children) - checked
                        continue

                    # If the file is in process, we may not need to dispatch it, but we aren't finished
                    # with the submission.
                    if key in task.running_services:
                        processing_files.append(sha256)
                        # another service may require us to dispatch it though so continue rather than break
                        continue

                    # Check if the service is in queue, and handle it the same as being in progress.
                    # Check this one last, since it can require a remote call to redis rather than checking a dict.
                    service_queue = get_service_queue(service_name, self.redis)
                    if key in task.queue_keys and service_queue.rank(task.queue_keys[key]) is not None:
                        processing_files.append(sha256)
                        continue

                    # Since the service is not finished or in progress, it must still need to start
                    pending_files.append(sha256)
                    break

        # Filter out things over the depth limit
        depth_limit = self.config.submission.max_extraction_depth
        pending_files = [sha for sha in pending_files if task.file_depth[sha] < depth_limit]

        # If there are pending files, then at least one service, on at least one
        # file isn't done yet, and hasn't been filtered by any of the previous few steps
        # poke those files.
        if pending_files:
            self.log.debug(f"[{task.submission.sid}] Dispatching {len(pending_files)} files: {list(pending_files)}")
            for file_hash in pending_files:
                if self.dispatch_file(task, file_hash):
                    return True
        elif processing_files:
            self.log.debug(f"[{task.submission.sid}] Not finished waiting on {len(processing_files)} "
                           f"files: {list(processing_files)}")
        else:
            self.log.debug(f"[{task.submission.sid}] Finalizing submission.")
            max_score = max(file_scores.values()) if file_scores else 0  # Submissions with no results have no score
            self.finalize_submission(task, max_score, checked)
            return True
        return False

    @classmethod
    def build_service_config(cls, service: Service, submission: Submission) -> Dict[str, str]:
        """Prepare the service config that will be used downstream.

        v3 names: get_service_params get_config_data
        """
        # Load the default service config
        params = {x.name: x.default for x in service.submission_params}

        # Over write it with values from the submission
        if service.name in submission.params.service_spec:
            params.update(submission.params.service_spec[service.name])
        return params

    @elasticapm.capture_span(span_type='dispatcher')
    def finalize_submission(self, task: SubmissionTask, max_score, file_list):
        """All of the services for all of the files in this submission have finished or failed.

        Update the records in the datastore, and flush the working data from redis.
        """
        submission = task.submission
        sid = submission.sid

        #
        results = list(task.service_results.values())
        errors = list(task.service_errors.values())
        errors.extend(task.extra_errors)

        submission.classification = submission.params.classification
        submission.error_count = len(errors)
        submission.errors = errors
        submission.file_count = len(file_list)
        submission.results = [r.key for r in results]
        submission.max_score = max_score
        submission.state = 'completed'
        submission.times.completed = isotime.now_as_iso()
        self.datastore.submission.save(sid, submission)

        self._cleanup_submission(task)
        self.log.info(f"[{sid}] Completed; files: {len(file_list)} results: {len(results)} "
                      f"errors: {len(errors)} score: {max_score}")

    def _watcher_list(self, sid):
        return ExpiringSet(make_watcher_list_name(sid), host=self.redis)

    def _cleanup_submission(self, task: SubmissionTask):
        """Clean up code that is the same for canceled and finished submissions"""
        submission = task.submission
        sid = submission.sid

        # Now that a submission is finished, we can remove it from the timeout list
        self.clear_submission_timeout(task)

        if submission.params.quota_item and submission.params.submitter:
            self.log.info(f"[{sid}] Submission no longer counts toward {submission.params.submitter.upper()} quota")
            self.quota_tracker.end(submission.params.submitter)

        if task.completed_queue:
            NamedQueue(task.completed_queue, self.redis).push(submission.as_primitives())

        # Send complete message to any watchers.
        watcher_list = self._watcher_list(sid)
        for w in watcher_list.members():
            NamedQueue(w).push(WatchQueueMessage({'status': 'STOP'}).as_primitives())

        # Clear the timeout watcher
        watcher_list.delete()
        self.active_submissions.pop(sid)
        self.submissions_assignments.pop(sid)
        with self._tasks_lock:
            self._tasks.pop(sid)

        # Count the submission as 'complete' either way
        self.counter.increment('submissions_completed')

        # Write all finished submissions to the traffic queue
        self.traffic_queue.publish(SubmissionMessage({
            'msg': from_datastore_submission(submission),
            'msg_type': 'SubmissionCompleted',
            'sender': 'dispatcher',
        }).as_primitives())

    def retry_error(self, task: SubmissionTask, sha256, service_name):
        self.log.warning(f"[{task.submission.sid}/{sha256}] "
                         f"{service_name} marking task failed: TASK PREEMPTED ")

        ttl = task.submission.params.ttl
        error = Error(dict(
            archive_ts=now_as_iso(self.config.datastore.ilm.days_until_archive * 24 * 60 * 60),
            created='NOW',
            expiry_ts=now_as_iso(ttl * 24 * 60 * 60) if ttl else None,
            response=dict(
                message='The number of retries has passed the limit.',
                service_name=service_name,
                service_version='0',
                status='FAIL_NONRECOVERABLE',
            ),
            sha256=sha256,
            type="TASK PRE-EMPTED",
        ))

        error_key = error.build_key()
        self.datastore.error.save(error_key, error.as_primitives())

        task.queue_keys.pop((sha256, service_name), None)
        task.running_services.pop((sha256, service_name), None)
        task.service_errors[(sha256, service_name)] = error_key

        export_metrics_once(service_name, ServiceMetrics, dict(fail_nonrecoverable=1),
                            counter_type='service', host='dispatcher')

        # Send the result key to any watching systems
        msg = {'status': 'FAIL', 'cache_key': error_key}
        for w in self._watcher_list(task.submission.sid).members():
            NamedQueue(w).push(msg)

    def pull_service_results(self):
        result_queue = self.result_queue
        cpu_mark = time.process_time()
        time_mark = time.time()

        while self.running:
            self.counter.increment_execution_time('cpu_seconds', time.process_time() - cpu_mark)
            self.counter.increment_execution_time('busy_seconds', time.time() - time_mark)

            message = result_queue.pop(timeout=1)

            cpu_mark = time.process_time()
            time_mark = time.time()

            if not message:
                continue

            sid = message['service_task']['sid']
            self.find_process_queue(sid).put(('result', message))

    def service_worker(self, index: int):
        self.log.info(f"Start service worker {index}")
        work_queue = self.process_queues[index]
        internal_queue = self.internal_process_queues[index]
        cpu_mark = time.process_time()
        time_mark = time.time()

        while self.running:
            self.counter.increment_execution_time('cpu_seconds', time.process_time() - cpu_mark)
            self.counter.increment_execution_time('busy_seconds', time.time() - time_mark)

            try:
                message = internal_queue.get_nowait()
            except queue.Empty:
                try:
                    message = work_queue.get(timeout=1)
                except queue.Empty:
                    cpu_mark = time.process_time()
                    time_mark = time.time()
                    continue

            cpu_mark = time.process_time()
            time_mark = time.time()

            # Unpack what kind of message to process
            kind, message = message

            if kind == 'start':
                with apm_span(self.apm_client, 'service_start_message'):
                    sid, sha256, service_name, worker_id = message
                    task = self.get_task(sid)
                    if not task:
                        self.log.warning(f'[{sid}] Service started for finished task.')
                        continue

                    with task.lock:
                        key = sha256, service_name
                        if task.queue_keys.pop(key, None) is not None:
                            # If this task is already finished (result message processed before start
                            # message) we can skip setting a timeout
                            if key in task.service_errors or key in task.service_results:
                                continue
                            self.set_timeout(task, sha256, service_name, worker_id)
            elif kind == 'result':
                with apm_span(self.apm_client, "dispatcher_results"):
                    sid = message['service_task']['sid']
                    task = self.get_task(sid)
                    if not task:
                        self.log.warning(f'[{sid}] Result returned for finished task.')
                        continue

                    with task.lock:
                        if 'result' in message:
                            self.process_service_result(task, message['result_key'],
                                                        Result(message['result']),
                                                        message['temporary_data'])
                        elif 'error' in message:
                            self.process_service_error(task, message['error_key'], Error(message['error']))
            else:
                self.log.warning(f'Invalid work order kind {kind}')

    @elasticapm.capture_span(span_type='dispatcher')
    def process_service_result(self, task: SubmissionTask, result_key, result, temporary_data):
        submission: Submission = task.submission
        sid = submission.sid
        service_name = result.response.service_name
        self.clear_timeout(task, result.sha256, service_name)

        # Don't process duplicates
        if (result.sha256, service_name) in task.service_results:
            return

        # Let the logs know we have received a result for this task
        if result.drop_file:
            self.log.debug(f"[{sid}/{result.sha256}] {service_name} succeeded. "
                           f"Result will be stored in {result_key} but processing will stop after this service.")
        else:
            self.log.debug(f"[{sid}/{result.sha256}] {service_name} succeeded. "
                           f"Result will be stored in {result_key}")

        # The depth is set for the root file, and for all extracted files whether we process them or not
        if result.sha256 not in task.file_depth:
            self.log.warning(f"[{sid}/{result.sha256}] {service_name} returned result for file that wasn't requested.")
            return

        # Check if the service is a candidate for dynamic recursion prevention
        if not submission.params.ignore_dynamic_recursion_prevention:
            service_info = self.scheduler.services.get(result.response.service_name, None)
            if service_info and service_info.category == "Dynamic Analysis":
                submission.params.services.runtime_excluded.append(result.response.service_name)

        # Save the tags
        for section in result.result.sections:
            task.file_tags[result.sha256].extend(tag_dict_to_list(section.tags.as_primitives()))

        # Update the temporary data table for this file
        for key, value in (temporary_data or {}).items():
            task.file_temporary_data[result.sha256][key] = value

        # Record the result as a summary
        task.service_results[(result.sha256, service_name)] = ResultSummary(
            key=result_key,
            drop=result.drop_file,
            score=result.result.score,
            children=[r.sha256 for r in result.response.extracted]
        )

        # Set the depth of all extracted files, even if we won't be processing them
        depth_limit = self.config.submission.max_extraction_depth
        new_depth = task.file_depth[result.sha256] + 1
        for extracted_data in result.response.extracted:
            task.file_depth.setdefault(extracted_data.sha256, new_depth)
            if extracted_data.name and extracted_data.sha256 not in task.file_names:
                task.file_names[extracted_data.sha256] = extracted_data.name

        # Send the extracted files to the dispatcher
        with elasticapm.capture_span('process_extracted_files'):
            dispatched = 0
            if new_depth < depth_limit:
                # Prepare the temporary data from the parent to build the temporary data table for
                # these newly extract files
                parent_data = task.file_temporary_data[result.sha256]

                for extracted_data in result.response.extracted:
                    if extracted_data.sha256 in task.dropped_files or extracted_data.sha256 in task.file_schedules:
                        continue

                    if len(task.file_schedules) > submission.params.max_extracted:
                        self.log.info(f'[{sid}] hit extraction limit, dropping {extracted_data.sha256}')
                        task.dropped_files.add(extracted_data.sha256)
                        self._dispatching_error(task, Error({
                            'archive_ts': result.archive_ts,
                            'expiry_ts': result.expiry_ts,
                            'response': {
                                'message': f"Too many files extracted for submission {sid} "
                                           f"{extracted_data.sha256} extracted by "
                                           f"{service_name} will be dropped",
                                'service_name': service_name,
                                'service_tool_version': result.response.service_tool_version,
                                'service_version': result.response.service_version,
                                'status': 'FAIL_NONRECOVERABLE'
                            },
                            'sha256': extracted_data.sha256,
                            'type': 'MAX FILES REACHED'
                        }))
                        continue

                    dispatched += 1
                    task.file_temporary_data[extracted_data.sha256] = dict(parent_data)
                    if self.dispatch_file(task, extracted_data.sha256):
                        return

            else:
                for extracted_data in result.response.extracted:
                    self._dispatching_error(task, Error({
                        'archive_ts': result.archive_ts,
                        'expiry_ts': result.expiry_ts,
                        'response': {
                            'message': f"{service_name} has extracted a file "
                                       f"{extracted_data.sha256} beyond the depth limits",
                            'service_name': result.response.service_name,
                            'service_tool_version': result.response.service_tool_version,
                            'service_version': result.response.service_version,
                            'status': 'FAIL_NONRECOVERABLE'
                        },
                        'sha256': extracted_data.sha256,
                        'type': 'MAX DEPTH REACHED'
                    }))

        # Check if its worth trying to run the next stage
        # Not worth running if we know we are waiting for another service
        if any(_s == result.sha256 for _s, _ in task.running_services.keys()):
            return
        # Not worth running if we know we have services in queue
        if any(_s == result.sha256 for _s, _ in task.queue_keys.keys()):
            return
        # Try to run the next stage
        self.dispatch_file(task, result.sha256)

    @elasticapm.capture_span(span_type='dispatcher')
    def _dispatching_error(self, task: SubmissionTask, error):
        error_key = error.build_key()
        task.extra_errors.append(error_key)
        self.datastore.error.save(error_key, error)
        msg = {'status': 'FAIL', 'cache_key': error_key}
        for w in self._watcher_list(task.submission.sid).members():
            NamedQueue(w).push(msg)

    @elasticapm.capture_span(span_type='dispatcher')
    def process_service_error(self, task: SubmissionTask, error_key, error):
        self.log.info(f'[{task.submission.sid}] Error from service {error.response.service_name} on {error.sha256}')
        self.clear_timeout(task, error.sha256, error.response.service_name)
        if error.response.status == "FAIL_NONRECOVERABLE":
            task.service_errors[(error.sha256, error.response.service_name)] = error_key
        self.dispatch_file(task, error.sha256)

    def pull_service_starts(self):
        start_queue = self.start_queue
        cpu_mark = time.process_time()
        time_mark = time.time()

        while self.running:
            self.counter.increment_execution_time('cpu_seconds', time.process_time() - cpu_mark)
            self.counter.increment_execution_time('busy_seconds', time.time() - time_mark)

            message = start_queue.pop(timeout=1)

            cpu_mark = time.process_time()
            time_mark = time.time()

            if not message:
                continue

            sid = message[0]
            self.find_process_queue(sid).put(('start', message))

    def set_submission_timeout(self, task: SubmissionTask):
        sid = task.submission.sid
        timeout_at = int(time.time() + SUBMISSION_TOTAL_TIMEOUT)
        task.timeout_at = timeout_at
        with self.timeout_list_lock:
            bisect.insort(self.timeout_list, (timeout_at, sid, '', ''))

    def clear_submission_timeout(self, task: SubmissionTask):
        if task.timeout_at is None:
            return

        with self.timeout_list_lock:
            key = (task.timeout_at, task.submission.sid, '', '')
            task.timeout_at = None
            index = bisect.bisect_left(self.timeout_list, key)
            if index < len(self.timeout_list) and self.timeout_list[index] == key:
                self.timeout_list.pop(index)

    @elasticapm.capture_span(span_type='dispatcher')
    def set_timeout(self, task, sha256, service_name, worker_id):
        sid = task.submission.sid
        service = self.scheduler.services.get(service_name)
        if not service:
            return

        timeout_at = int(time.time() + service.timeout + TIMEOUT_EXTRA_TIME)

        task.running_services[(sha256, service_name)] = timeout_at, worker_id
        with self.timeout_list_lock:
            bisect.insort(self.timeout_list, (timeout_at, sid, sha256, service_name))

    @elasticapm.capture_span(span_type='dispatcher')
    def clear_timeout(self, task, sha256, service_name):
        sid = task.submission.sid
        task.queue_keys.pop((sha256, service_name), None)
        row = task.running_services.pop((sha256, service_name), None)
        if row is None:
            return
        timeout_at, worker_id = row
        with self.timeout_list_lock:
            key = (timeout_at, sid, sha256, service_name)
            index = bisect.bisect_left(self.timeout_list, key)
            if index < len(self.timeout_list) and self.timeout_list[index] == key:
                self.timeout_list.pop(index)

    def handle_timeouts(self):
        while self.sleep(TIMEOUT_TEST_INTERVAL):
            with apm_span(self.apm_client, 'process_timeouts'):
                cpu_mark = time.process_time()
                time_mark = time.time()

                timeouts = []
                with self.timeout_list_lock:
                    while self.timeout_list and self.timeout_list[0][0] < time_mark:
                        timeouts.append(self.timeout_list.pop(0))

                service_timeouts = 0
                for _, sid, sha, service_name in timeouts:
                    task = self.get_task(sid)
                    if not task:
                        self.log.warning(f'[{sid}] timeout on finished task.')
                        continue
                    with task.lock:
                        if sha and service_name:
                            service_timeouts += 1
                            self.timeout_service(task, sha, service_name)
                        else:
                            self.log.info(f'[{sid}] submission timeout, checking dispatch status...')
                            self.check_submission(task)

                            # If we didn't finish the submission here, wait another 20 minutes
                            task = self.get_task(sid)
                            if task is not None:
                                self.set_submission_timeout(task)

                self.counter.increment('service_timeouts', service_timeouts)
                self.counter.increment_execution_time('cpu_seconds', time.process_time() - cpu_mark)
                self.counter.increment_execution_time('busy_seconds', time.time() - time_mark)

    @elasticapm.capture_span(span_type='dispatcher')
    def timeout_service(self, task: SubmissionTask, sha256, service_name):
        # We believe a service task has timed out, try and read it from running tasks
        # If we can't find the task in running tasks, it finished JUST before timing out, let it go
        sid = task.submission.sid
        task.queue_keys.pop((sha256, service_name), None)
        task_key = ServiceTask.make_key(sid=sid, service_name=service_name, sha=sha256)
        service_task = self.running_tasks.pop(task_key)
        if not service_task:
            self.log.warning(f"[{sid}] Service {service_name} "
                             f"timed out on {sha256} but task isn't running.")

        # We can confirm that the task is ours now, even if the worker finished, the result will be ignored
        _, worker_id = task.running_services.pop((sha256, service_name), (None, None))
        self.log.info(f"[{sid}] Service {service_name} "
                      f"running on {worker_id} timed out on {sha256}.")
        self.dispatch_file(task, sha256)

        # We push the task of killing the container off on the scaler, which already has root access
        # the scaler can also double check that the service name and container id match, to be sure
        # we aren't accidentally killing the wrong container
        if worker_id is not None:
            self.scaler_timeout_queue.push({
                'service': service_name,
                'container': worker_id
            })

            # Report to the metrics system that a recoverable error has occurred for that service
            export_metrics_once(service_name, ServiceMetrics, dict(fail_recoverable=1),
                                host=worker_id, counter_type='service')

    def work_guard(self):
        check_interval = GUARD_TIMEOUT/8
        old_value = int(time.time())
        self.dispatchers_directory.set(self.instance_id, old_value)

        try:
            while self.sleep(check_interval):
                cpu_mark = time.process_time()
                time_mark = time.time()

                # Increase the guard number
                gap = int(time.time() - old_value)
                updated_value = self.dispatchers_directory.increment(self.instance_id, gap)

                # If for whatever reason, there was a moment between the previous increment
                # and the one before that, that the gap reached the timeout, someone may have
                # started stealing our work. We should just exit.
                if time.time() - old_value > GUARD_TIMEOUT:
                    self.log.warning(f'Dispatcher closing due to guard interval failure: '
                                     f'{time.time() - old_value} > {GUARD_TIMEOUT}')
                    self.stop()
                    return

                # Everything is fine, prepare for next round
                old_value = updated_value

                self.counter.increment_execution_time('cpu_seconds', time.process_time() - cpu_mark)
                self.counter.increment_execution_time('busy_seconds', time.time() - time_mark)
        finally:
            if not self.running:
                self.dispatchers_directory.pop(self.instance_id)

    def work_thief(self):

        last_seen = {}

        try:
            while self.sleep(GUARD_TIMEOUT / 4):
                cpu_mark = time.process_time()
                time_mark = time.time()

                # Load guards
                last_seen.update(self.dispatchers_directory.items())

                # List all dispatchers with jobs assigned
                for raw_key in self.redis_persist.keys(TASK_ASSIGNMENT_PATTERN):
                    key: str = raw_key.decode()
                    key = key[len(DISPATCH_TASK_ASSIGNMENT):]
                    if key not in last_seen:
                        last_seen[key] = time.time()
                self.running_dispatchers_estimate = len(last_seen)

                self.counter.increment_execution_time('cpu_seconds', time.process_time() - cpu_mark)
                self.counter.increment_execution_time('busy_seconds', time.time() - time_mark)

                # Check if any of the dispatchers
                if last_seen:
                    oldest = min(last_seen.keys(), key=lambda _x: last_seen[_x])
                    if time.time() - last_seen[oldest] > GUARD_TIMEOUT:
                        self.steal_work(oldest)
                        last_seen.pop(oldest)

        finally:
            if not self.running:
                self.dispatchers_directory.pop(self.instance_id)

    def steal_work(self, target):
        target_jobs = Hash(DISPATCH_TASK_ASSIGNMENT+target, host=self.redis_persist)
        self.log.info(f'Starting to steal work from {target}')

        # Start of process dispatcher transaction
        if self.apm_client:
            self.apm_client.begin_transaction(APM_SPAN_TYPE)
<<<<<<< HEAD

        cpu_mark = time.process_time()
        time_mark = time.time()

=======

        cpu_mark = time.process_time()
        time_mark = time.time()

>>>>>>> b59d4225
        keys = target_jobs.keys()
        while keys:
            key = keys.pop()
            message = target_jobs.pop(key)
            if not keys:
                keys = target_jobs.keys()

            if not message:
                continue

            if self.submissions_assignments.pop(key):
                self.submission_queue.unpop(message)
<<<<<<< HEAD

        self.counter.increment_execution_time('cpu_seconds', time.process_time() - cpu_mark)
        self.counter.increment_execution_time('busy_seconds', time.time() - time_mark)

=======

        self.counter.increment_execution_time('cpu_seconds', time.process_time() - cpu_mark)
        self.counter.increment_execution_time('busy_seconds', time.time() - time_mark)

>>>>>>> b59d4225
        if self.apm_client:
            self.apm_client.end_transaction('submission_message', 'success')

        self.log.info(f'Finished stealing work from {target}')
        self.dispatchers_directory.pop(target)

    def handle_commands(self):
        while self.running:

            message = self.command_queue.pop(timeout=3)
            if not message:
                continue

            cpu_mark = time.process_time()
            time_mark = time.time()

            # Start of process dispatcher transaction
            with apm_span(self.apm_client, 'command_message'):

                command = DispatcherCommandMessage(message)
                if command.kind == CREATE_WATCH:
                    payload: CreateWatch = command.payload()
                    self.setup_watch_queue(payload.submission, payload.queue_name)
                elif command.kind == LIST_OUTSTANDING:
                    payload: ListOutstanding = command.payload()
                    self.list_outstanding(payload.submission, payload.response_queue)
                else:
                    self.log.warning(f"Unknown command code: {command.kind}")

                self.counter.increment_execution_time('cpu_seconds', time.process_time() - cpu_mark)
                self.counter.increment_execution_time('busy_seconds', time.time() - time_mark)

    @elasticapm.capture_span(span_type='dispatcher')
    def setup_watch_queue(self, sid, queue_name):
        # Create a unique queue
        watch_queue = NamedQueue(queue_name, ttl=30)
        watch_queue.push(WatchQueueMessage({'status': 'START'}).as_primitives())

        #
        task = self.get_task(sid)
        if not task:
            watch_queue.push(WatchQueueMessage({"status": "STOP"}).as_primitives())
            return

        with task.lock:
            # Add the newly created queue to the list of queues for the given submission
            self._watcher_list(sid).add(queue_name)

            # Push all current keys to the newly created queue (Queue should have a TTL of about 30 sec to 1 minute)
            for result_data in task.service_results.values():
                watch_queue.push(WatchQueueMessage({"status": "OK", "cache_key": result_data.key}).as_primitives())

            for error_key in task.service_errors.values():
                watch_queue.push(WatchQueueMessage({"status": "FAIL", "cache_key": error_key}).as_primitives())

    @elasticapm.capture_span(span_type='dispatcher')
    def list_outstanding(self, sid: str, queue_name: str):
        response_queue = NamedQueue(queue_name, host=self.redis)
        outstanding = defaultdict(int)
        task = self.get_task(sid)
        if task:
            with task.lock:
                for sha, service_name in task.queue_keys.keys():
                    outstanding[service_name] += 1
                for sha, service_name in task.running_services.keys():
                    outstanding[service_name] += 1
        response_queue.push(outstanding)

    def timeout_backstop(self):
        while self.running:
            cpu_mark = time.process_time()
            time_mark = time.time()

            # Start of process dispatcher transaction
            with apm_span(self.apm_client, 'timeout_backstop'):
                dispatcher_instances = set(Dispatcher.all_instances(persistent_redis=self.redis_persist))
                error_tasks = []

                # iterate running tasks
                for task_key, task_body in self.running_tasks:
                    task = ServiceTask(task_body)
                    # Filter out all that belong to a running dispatcher
                    if task.metadata['dispatcher__'] in dispatcher_instances:
                        continue
                    error_tasks.append(task)

                # Refresh our dispatcher list.
                dispatcher_instances = set(Dispatcher.all_instances(persistent_redis=self.redis_persist))

                # The remaining running tasks (probably) belong to dead dispatchers and can be killed
                for task in error_tasks:
                    # Check against our refreshed dispatcher list in case it changed during the previous scan
                    if task.metadata['dispatcher__'] in dispatcher_instances:
                        continue

                    # If its already been handled, we don't need to
                    if not self.running_tasks.pop(task.key()):
                        continue

                    # Kill the task that would report to a dead dispatcher
                    self.log.warning(f"[{task.sid}]Task killed by backstop {task.service_name} {task.fileinfo.sha256}")
                    self.scaler_timeout_queue.push({
                        'service': task.service_name,
                        'container': task.metadata['worker__']
                    })

                    # Report to the metrics system that a recoverable error has occurred for that service
                    export_metrics_once(task.service_name, ServiceMetrics, dict(fail_recoverable=1),
                                        host=task.metadata['worker__'], counter_type='service')

            # Look for instances that are in the assignment table, but the instance its assigned to doesn't exist.
            # We try to remove the instance from the table to prevent multiple dispatcher instances from
            # recovering it at the same time
            with apm_span(self.apm_client, 'orphan_submission_check'):
                # Get the submissions belonging to an dispatcher we don't know about
                assignments = self.submissions_assignments.items()
                dispatcher_instances = set(Dispatcher.all_instances(persistent_redis=self.redis_persist))
                # List all dispatchers with jobs assigned
                for raw_key in self.redis_persist.keys(TASK_ASSIGNMENT_PATTERN):
                    key: str = raw_key.decode()
                    dispatcher_instances.add(key[len(DISPATCH_TASK_ASSIGNMENT):])
                missing = [sid for sid, instance in assignments.items() if instance not in dispatcher_instances]

                # Submissions that didn't belong to anyone should be recovered
                for sid in missing:
                    if self.submissions_assignments.pop(sid):
                        self.recover_submission(sid)

            # Look for unassigned submissions in the datastore if we don't have a
            # large number of outstanding things in the queue already
            if self.submission_queue.length() < 500:
                with apm_span(self.apm_client, 'abandoned_submission_check'):
                    # Get the submissions belonging to an dispatcher we don't know about
                    for item in self.datastore.submission.stream_search('state: submitted', fl='sid'):
                        if item['sid'] in assignments:
                            continue
                        self.recover_submission(item['sid'])

            self.counter.increment_execution_time('cpu_seconds', time.process_time() - cpu_mark)
            self.counter.increment_execution_time('busy_seconds', time.time() - time_mark)
            self.sleep(GLOBAL_TASK_CHECK_INTERVAL)

    def recover_submission(self, sid: str) -> bool:
        # Make sure we can load the submission body
        submission: Submission = self.datastore.submission.get_if_exists(sid)
        if not submission:
            return False
        self.log.warning(f'Recovered dead submission: {sid}')

        # Try to recover the completion queue value by checking with the ingest table
        completed_queue = ''
        scan_key = submission.params.create_filescore_key(submission.files[0].sha256)
        if self.ingester_scanning.exists(scan_key):
            completed_queue = COMPLETE_QUEUE_NAME

        # Put the file back into processing
        self.submission_queue.unpop(dict(
            submission=submission.as_primitives(),
            completed_queue=completed_queue,
        ))
        return True<|MERGE_RESOLUTION|>--- conflicted
+++ resolved
@@ -306,11 +306,6 @@
 
         if not self.submissions_assignments.add(sid, self.instance_id):
             self.log.warning(f"[{sid}] Received an assigned submission dropping")
-<<<<<<< HEAD
-            with self._tasks_lock:
-                self._tasks.pop(sid)
-=======
->>>>>>> b59d4225
             return
 
         if not self.active_submissions.exists(sid):
@@ -1142,17 +1137,10 @@
         # Start of process dispatcher transaction
         if self.apm_client:
             self.apm_client.begin_transaction(APM_SPAN_TYPE)
-<<<<<<< HEAD
 
         cpu_mark = time.process_time()
         time_mark = time.time()
 
-=======
-
-        cpu_mark = time.process_time()
-        time_mark = time.time()
-
->>>>>>> b59d4225
         keys = target_jobs.keys()
         while keys:
             key = keys.pop()
@@ -1165,17 +1153,10 @@
 
             if self.submissions_assignments.pop(key):
                 self.submission_queue.unpop(message)
-<<<<<<< HEAD
 
         self.counter.increment_execution_time('cpu_seconds', time.process_time() - cpu_mark)
         self.counter.increment_execution_time('busy_seconds', time.time() - time_mark)
 
-=======
-
-        self.counter.increment_execution_time('cpu_seconds', time.process_time() - cpu_mark)
-        self.counter.increment_execution_time('busy_seconds', time.time() - time_mark)
-
->>>>>>> b59d4225
         if self.apm_client:
             self.apm_client.end_transaction('submission_message', 'success')
 
