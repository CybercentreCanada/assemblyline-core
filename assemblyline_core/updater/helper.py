import json
import requests
import re
import socket
import string

from assemblyline.common.version import FRAMEWORK_VERSION, SYSTEM_VERSION
from assemblyline.odm.models.config import Config as SystemConfig
from assemblyline.odm.models.service import Service as ServiceConfig

from base64 import b64encode
from collections import defaultdict
from logging import Logger
from packaging.version import parse, Version
from typing import Any, Dict, List, Tuple

DEFAULT_DOCKER_REGISTRY = "registry.hub.docker.com"


class ContainerRegistry():
    def __init__(self, server, headers: Dict[str, str] = None, verify: bool = True,
                 proxies: Dict[str, str] = None, *args, **kwargs):
        self.server = server
        self.session = requests.Session()
        self.session.headers = headers
        self.session.verify = verify
        self.session.proxies = proxies

    def _make_request(self, path: str) -> Dict[str, Any]:
        request_path = f"{self.server}{path}"
        resp = None
        try:
            resp = self.session.get(f"https://{request_path}")
        except requests.exceptions.SSLError:
            # Connect to insecure registry over HTTP (development only)
            if not self.session.verify:
                resp = self.session.get(f"http://{request_path}")
        # Test for valid response
        if resp and resp.ok:
            return resp.json()
        return None

    # Provide a means of obtaining a list of tags from a container registry
<<<<<<< HEAD
    def _get_proprietary_registry_tags(self, server, image_name, auth, verify, proxies=None, token_server=None):
=======
    def get_image_tags(self, image_name) -> List[str]:
>>>>>>> e7182b2f
        raise NotImplementedError()

    # Provide a means of obtaining the compatible operating system for the container image
    def get_image_os(self, image_name, image_tag) -> str:
        raise NotImplementedError()

<<<<<<< HEAD
class DockerRegistry(ContainerRegistry):
    def _get_proprietary_registry_tags(self, server, image_name, auth, verify, proxies=None, token_server=None):
        # Find latest tag for each types
        url = f"https://{server}/v2/{image_name}/tags/list"

        # Get tag list
        headers = {}
        if auth:
            headers["Authorization"] = auth
        else:
            # Retrieve token for authentication: https://distribution.github.io/distribution/spec/auth/token/

            # Assume the token server is the same as the container image registry host if not explicitly set
            token_server = token_server if token_server else server
            token_url = f"https://{token_server}/token?scope=repository:{image_name}:pull"
            token = requests.get(token_url).json().get('token')
            headers["Authorization"] = f"Bearer {token}"
=======

class DockerHub(ContainerRegistry):
    def __init__(self, update_channel, proxies: Dict[str, str] = None, *args, **kwargs):
        super().__init__(DEFAULT_DOCKER_REGISTRY, None, True, proxies)
        self.update_channel = update_channel
>>>>>>> e7182b2f

    def get_image_tags(self, image_name) -> List[str]:
        resp = self._make_request(f"/v2/repositories/{image_name}/tags?page_size=5&page=1&name={self.update_channel}")
        if resp:
            return [x['name'] for x in resp['results']]
        return []

    def get_image_os(self, image_name, image_tag) -> str:
        resp = self._make_request(f"/v2/repositories/{image_name}/tags/{image_tag}")
        if resp:
            return resp['images'][0]['os']
        return None


# Ref: https://docs.docker.com/registry/spec/api/#detail
class DockerRegistry(ContainerRegistry):
    def get_image_tags(self, image_name) -> List[str]:
        # Find latest tag for each types
        resp = self._make_request(f"/v2/{image_name}/tags/list")
        if resp:
            return resp['tags'] or []
        return []

    def get_image_os(self, image_name, image_tag) -> str:
        resp = self._make_request(f"/v2/{image_name}/manifests/{image_tag}")
        if resp:
            # Retrieve OS compatibilty from historical record
            return json.loads(resp['history'][0]['v1Compatibility'])['os']

        # Unable to determine the OS compatibility
        return None


# Ref: https://github.com/goharbor/harbor/blob/main/api/v2.0/swagger.yaml
class HarborRegistry(ContainerRegistry):
<<<<<<< HEAD
    def _get_proprietary_registry_tags(self, server, image_name, auth, verify, proxies=None, token_server=None):
=======
    def _get_project_repo_ids(self, image_name) -> Tuple[str, str]:
>>>>>>> e7182b2f
        # Determine project/repo IDs from image name
        project_id, repo_id = image_name.split('/', 1)
        repo_id = repo_id.replace('/', "%2F")
        return project_id, repo_id

<<<<<<< HEAD
        headers = {}
        if auth:
            headers["Authorization"] = auth
        else:
            # Retrieve token for authentication: https://github.com/goharbor/harbor/wiki/Harbor-FAQs#api

            # Assume the token server is the same as the container image registry host if not explicitly set
            token_server = token_server if token_server else server
            token_url = f"https://{server}/service/token?scope=repository:{image_name}:pull"
            token = requests.get(token_url).json().get('token')
            headers["Authorization"] = f"Bearer {token}"
        resp = None
        try:
            resp = requests.get(url, headers=headers, verify=verify, proxies=proxies)
        except requests.exceptions.SSLError:
            # Connect to insecure registry over HTTP (development only)
            if not verify:
                url = f"http://{server}/api/v2.0/projects/{project_id}/repositories/{repo_id}/artifacts"
                resp = requests.get(url, headers=headers, verify=verify, proxies=proxies)
=======
    def get_image_tags(self, image_name) -> List[str]:
        project_id, repo_id = self._get_project_repo_ids(image_name)
        resp = self._make_request(f"/api/v2.0/projects/{project_id}/repositories/{repo_id}/artifacts?page_size=0")
        if resp:
            return [tag['name'] for image in resp if image['tags'] for tag in image['tags']]
        return []

    def get_image_os(self, image_name, image_tag) -> str:
        project_id, repo_id = self._get_project_repo_ids(image_name)
        resp = self._make_request(f"/api/v2.0/projects/{project_id}/repositories/{repo_id}/artifacts/{image_tag}")
        if resp:
            # Retrieve OS compatibilty from reference
            return resp['references'][0]['platform']['os']
>>>>>>> e7182b2f

        # Unable to determine the OS compatibility
        return None


REGISTRY_TYPE_MAPPING = {
    'dockerhub': DockerHub,
    'docker': DockerRegistry,
    'harbor': HarborRegistry
}


def get_latest_tag_for_service(service_config: ServiceConfig, system_config: SystemConfig, logger: Logger, prefix: str = ""):
    def process_image(image):
        # Find which server to search in
        server = image.split("/")[0]
        if server != "cccs":
            if ":" in server:
                image_name = image[len(server) + 1:]
            else:
                try:
                    socket.gethostbyname_ex(server)
                    image_name = image[len(server) + 1:]
                except socket.gaierror:
                    server = DEFAULT_DOCKER_REGISTRY
                    image_name = image
        else:
            server = DEFAULT_DOCKER_REGISTRY
            image_name = image

        # Split repo name without the tag
        image_name = image_name.rsplit(":", 1)[0]

        return server, image_name

    # Extract info
    service_name = service_config.name
    image = service_config.docker_config.image
    update_channel = service_config.update_channel

    # Fix service image for calling Docker API
    image_variables = defaultdict(str)
    image_variables.update(system_config.services.image_variables)
    image_variables.update(system_config.services.update_image_variables)
    searchable_image = string.Template(image).safe_substitute(image_variables)

    # Get authentication
    auth = None
    auth_config = None
    server, image_name = process_image(searchable_image)

    if not (service_config.docker_config.registry_username and service_config.docker_config.registry_password):
        # If the passed in service configuration is missing registry credentials, check against system configuration
        for registry in system_config.services.registries:
            if server.startswith(registry['name']):
                # Apply the credentials that the system is configured to use with the registry
                service_config.docker_config.registry_username = registry['username']
                service_config.docker_config.registry_password = registry['password']
                service_config.docker_config.registry_type = registry['type']
                break

    if service_config.docker_config.registry_username and service_config.docker_config.registry_password:
        # We're authenticating using Basic Auth
        auth_config = {
            'username': service_config.docker_config.registry_username,
            'password': service_config.docker_config.registry_password
        }
        upass = f"{service_config.docker_config.registry_username}:{service_config.docker_config.registry_password}"
        auth = f"Basic {b64encode(upass.encode()).decode()}"
    elif service_config.docker_config.registry_password:
        # We're assuming that if only a password is given, then this is a token
        auth = f"Bearer {service_config.docker_config.registry_password}"

<<<<<<< HEAD
    registry = REGISTRY_TYPE_MAPPING[service_config.docker_config.registry_type]
    token_server = None
=======
>>>>>>> e7182b2f
    proxies = None
    for reg_conf in system_config.core.updater.registry_configs:
        if reg_conf.name == server:
            proxies = reg_conf.proxies or None
            token_server = reg_conf.token_server or None
            break

<<<<<<< HEAD
    if server == DEFAULT_DOCKER_REGISTRY:
        tags = _get_dockerhub_tags(image_name, update_channel, proxies)
    else:
        tags = registry._get_proprietary_registry_tags(server, image_name, auth,
                                                       not system_config.services.allow_insecure_registry,
                                                       proxies, token_server)
=======
    registry_type = 'dockerhub' if server == DEFAULT_DOCKER_REGISTRY else service_config.docker_config.registry_type
    registry_args = {
        'server': server,
        'headers': {'Authorization': auth},
        'verify': not system_config.services.allow_insecure_registry,
        'proxies': proxies,
        'update_channel': update_channel
    }
>>>>>>> e7182b2f

    registry: ContainerRegistry = REGISTRY_TYPE_MAPPING[registry_type](**registry_args)
    tags = registry.get_image_tags(image_name)

    tag_name = None
    # Pre-filter tags to only consider 'compatible' tags relative to the running system
    tags = [t for t in tags
            if re.match(f"({FRAMEWORK_VERSION})[.]({SYSTEM_VERSION})[.]\\d+[.]({update_channel})\\d+", t)]

    if not tags:
        logger.warning(f"{prefix}Cannot fetch latest tag for service {service_name} - {image_name}"
                       f" => [server: {server}, repo_name: {image_name}, channel: {update_channel}]")
    else:
        for t in tags:
            t_version = Version(t.replace(update_channel, ""))
            # Tag name gets assigned to the first viable option then relies on comparison to get the latest
            if not tag_name:
                tag_name = t
            elif t_version.major == FRAMEWORK_VERSION and t_version.minor == SYSTEM_VERSION and \
                    t_version > parse(tag_name.replace(update_channel, "")):
                tag_name = t

        logger.info(f"{prefix}Latest {service_name} tag on {update_channel.upper()} channel is: {tag_name}")

    # Fix service image for use in Kubernetes
    image_variables = defaultdict(str)
    image_variables.update(system_config.services.image_variables)
    image = string.Template(image).safe_substitute(image_variables)
    os = registry.get_image_os(image_name, tag_name)

    # Append server to image if not the default server
    if server != DEFAULT_DOCKER_REGISTRY:
        image_name = "/".join([server, image_name])

    return image_name, tag_name, auth_config, os<|MERGE_RESOLUTION|>--- conflicted
+++ resolved
@@ -41,58 +41,47 @@
         return None
 
     # Provide a means of obtaining a list of tags from a container registry
-<<<<<<< HEAD
-    def _get_proprietary_registry_tags(self, server, image_name, auth, verify, proxies=None, token_server=None):
-=======
-    def get_image_tags(self, image_name) -> List[str]:
->>>>>>> e7182b2f
+    def get_image_tags(self, image_name) -> List[str]:
         raise NotImplementedError()
 
     # Provide a means of obtaining the compatible operating system for the container image
     def get_image_os(self, image_name, image_tag) -> str:
         raise NotImplementedError()
 
-<<<<<<< HEAD
+        
+class DockerHub(ContainerRegistry):
+    def __init__(self, update_channel, proxies: Dict[str, str] = None, *args, **kwargs):
+        super().__init__(DEFAULT_DOCKER_REGISTRY, None, True, proxies)
+        self.update_channel = update_channel
+
+    def get_image_tags(self, image_name) -> List[str]:
+        resp = self._make_request(f"/v2/repositories/{image_name}/tags?page_size=5&page=1&name={self.update_channel}")
+        if resp:
+            return [x['name'] for x in resp['results']]
+        return []
+
+    def get_image_os(self, image_name, image_tag) -> str:
+        resp = self._make_request(f"/v2/repositories/{image_name}/tags/{image_tag}")
+        if resp:
+            return resp['images'][0]['os']
+        return None
+
+
+# Ref: https://docs.docker.com/registry/spec/api/#detail
 class DockerRegistry(ContainerRegistry):
-    def _get_proprietary_registry_tags(self, server, image_name, auth, verify, proxies=None, token_server=None):
-        # Find latest tag for each types
-        url = f"https://{server}/v2/{image_name}/tags/list"
-
-        # Get tag list
-        headers = {}
-        if auth:
-            headers["Authorization"] = auth
-        else:
+    def __init__(self, server, headers: Dict[str, str] = None, verify: bool = True,
+                 proxies: Dict[str, str] = None, token_server: str = None, *args, **kwargs):
+        super().__init__(server, headers, verify, proxies, *args, **kwargs)
+        
+        if not self.session.headers.get('Authorization'):
             # Retrieve token for authentication: https://distribution.github.io/distribution/spec/auth/token/
-
+            
             # Assume the token server is the same as the container image registry host if not explicitly set
             token_server = token_server if token_server else server
             token_url = f"https://{token_server}/token?scope=repository:{image_name}:pull"
             token = requests.get(token_url).json().get('token')
-            headers["Authorization"] = f"Bearer {token}"
-=======
-
-class DockerHub(ContainerRegistry):
-    def __init__(self, update_channel, proxies: Dict[str, str] = None, *args, **kwargs):
-        super().__init__(DEFAULT_DOCKER_REGISTRY, None, True, proxies)
-        self.update_channel = update_channel
->>>>>>> e7182b2f
-
-    def get_image_tags(self, image_name) -> List[str]:
-        resp = self._make_request(f"/v2/repositories/{image_name}/tags?page_size=5&page=1&name={self.update_channel}")
-        if resp:
-            return [x['name'] for x in resp['results']]
-        return []
-
-    def get_image_os(self, image_name, image_tag) -> str:
-        resp = self._make_request(f"/v2/repositories/{image_name}/tags/{image_tag}")
-        if resp:
-            return resp['images'][0]['os']
-        return None
-
-
-# Ref: https://docs.docker.com/registry/spec/api/#detail
-class DockerRegistry(ContainerRegistry):
+            self.session.headers["Authorization"] = f"Bearer {token}"          
+        
     def get_image_tags(self, image_name) -> List[str]:
         # Find latest tag for each types
         resp = self._make_request(f"/v2/{image_name}/tags/list")
@@ -112,21 +101,11 @@
 
 # Ref: https://github.com/goharbor/harbor/blob/main/api/v2.0/swagger.yaml
 class HarborRegistry(ContainerRegistry):
-<<<<<<< HEAD
-    def _get_proprietary_registry_tags(self, server, image_name, auth, verify, proxies=None, token_server=None):
-=======
-    def _get_project_repo_ids(self, image_name) -> Tuple[str, str]:
->>>>>>> e7182b2f
-        # Determine project/repo IDs from image name
-        project_id, repo_id = image_name.split('/', 1)
-        repo_id = repo_id.replace('/', "%2F")
-        return project_id, repo_id
-
-<<<<<<< HEAD
-        headers = {}
-        if auth:
-            headers["Authorization"] = auth
-        else:
+    def __init__(self, server, headers: Dict[str, str] = None, verify: bool = True,
+                 proxies: Dict[str, str] = None, token_server: str = None, *args, **kwargs):
+        super().__init__(server, headers, verify, proxies, *args, **kwargs)
+        
+        if not self.session.headers.get('Authorization'):
             # Retrieve token for authentication: https://github.com/goharbor/harbor/wiki/Harbor-FAQs#api
 
             # Assume the token server is the same as the container image registry host if not explicitly set
@@ -134,15 +113,13 @@
             token_url = f"https://{server}/service/token?scope=repository:{image_name}:pull"
             token = requests.get(token_url).json().get('token')
             headers["Authorization"] = f"Bearer {token}"
-        resp = None
-        try:
-            resp = requests.get(url, headers=headers, verify=verify, proxies=proxies)
-        except requests.exceptions.SSLError:
-            # Connect to insecure registry over HTTP (development only)
-            if not verify:
-                url = f"http://{server}/api/v2.0/projects/{project_id}/repositories/{repo_id}/artifacts"
-                resp = requests.get(url, headers=headers, verify=verify, proxies=proxies)
-=======
+      
+    def _get_project_repo_ids(self, image_name) -> Tuple[str, str]:
+        # Determine project/repo IDs from image name
+        project_id, repo_id = image_name.split('/', 1)
+        repo_id = repo_id.replace('/', "%2F")
+        return project_id, repo_id
+
     def get_image_tags(self, image_name) -> List[str]:
         project_id, repo_id = self._get_project_repo_ids(image_name)
         resp = self._make_request(f"/api/v2.0/projects/{project_id}/repositories/{repo_id}/artifacts?page_size=0")
@@ -156,7 +133,6 @@
         if resp:
             # Retrieve OS compatibilty from reference
             return resp['references'][0]['platform']['os']
->>>>>>> e7182b2f
 
         # Unable to determine the OS compatibility
         return None
@@ -230,11 +206,7 @@
         # We're assuming that if only a password is given, then this is a token
         auth = f"Bearer {service_config.docker_config.registry_password}"
 
-<<<<<<< HEAD
-    registry = REGISTRY_TYPE_MAPPING[service_config.docker_config.registry_type]
     token_server = None
-=======
->>>>>>> e7182b2f
     proxies = None
     for reg_conf in system_config.core.updater.registry_configs:
         if reg_conf.name == server:
@@ -242,23 +214,15 @@
             token_server = reg_conf.token_server or None
             break
 
-<<<<<<< HEAD
-    if server == DEFAULT_DOCKER_REGISTRY:
-        tags = _get_dockerhub_tags(image_name, update_channel, proxies)
-    else:
-        tags = registry._get_proprietary_registry_tags(server, image_name, auth,
-                                                       not system_config.services.allow_insecure_registry,
-                                                       proxies, token_server)
-=======
     registry_type = 'dockerhub' if server == DEFAULT_DOCKER_REGISTRY else service_config.docker_config.registry_type
     registry_args = {
         'server': server,
         'headers': {'Authorization': auth},
         'verify': not system_config.services.allow_insecure_registry,
         'proxies': proxies,
-        'update_channel': update_channel
+        'update_channel': update_channel,
+        'token_server': token_server
     }
->>>>>>> e7182b2f
 
     registry: ContainerRegistry = REGISTRY_TYPE_MAPPING[registry_type](**registry_args)
     tags = registry.get_image_tags(image_name)
