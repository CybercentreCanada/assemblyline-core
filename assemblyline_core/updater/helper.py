--- conflicted
+++ resolved
@@ -176,10 +176,6 @@
         tags = registry._get_proprietary_registry_tags(server, image_name, auth,
                                                        not system_config.services.allow_insecure_registry,
                                                        proxies, token_server)
-<<<<<<< HEAD
-
-=======
->>>>>>> c51013db
     tag_name = None
 
     # Pre-filter tags to only consider 'compatible' tags relative to the running system
