--- conflicted
+++ resolved
@@ -54,19 +54,7 @@
                 token = resp.json().get('token')
                 headers["Authorization"] = f"Bearer {token}"
 
-<<<<<<< HEAD
         resp = self._perform_request(url, headers, verify, proxies)
-
-=======
-        resp = None
-        try:
-            resp = requests.get(url, headers=headers, verify=verify, proxies=proxies)
-        except requests.exceptions.SSLError:
-            # Connect to insecure registry over HTTP (development only)
-            if not verify:
-                url = f"http://{server}/v2/{image_name}/tags/list"
-                resp = requests.get(url, headers=headers, verify=verify, proxies=proxies)
->>>>>>> 7255ee7a
         # Test for valid response
         if resp and resp.ok:
             # Test for positive list of tags
