--- conflicted
+++ resolved
@@ -142,13 +142,8 @@
 class Ingester(ThreadedCoreBase):
     def __init__(self, datastore=None, logger=None, classification=None, redis=None, persistent_redis=None,
                  metrics_name='ingester', config=None):
-<<<<<<< HEAD
-        super().__init__('assemblyline.ingester', logger, redis=redis, redis_persist=persistent_redis, datastore=datastore,
-                         config=config)
-=======
         super().__init__('assemblyline.ingester', logger, redis=redis, redis_persist=persistent_redis,
                          datastore=datastore, config=config)
->>>>>>> 868530ed
 
         # Cache the user groups
         self.cache_lock = threading.RLock()  # TODO are middle man instances single threaded now?
