#!/usr/bin/env python
from __future__ import annotations
import concurrent.futures
from concurrent.futures import ThreadPoolExecutor, ProcessPoolExecutor, Future, as_completed
from concurrent.futures.process import BrokenProcessPool
import functools
from typing import Callable, Optional, Union, TYPE_CHECKING
import elasticapm
import time

from datemath import dm

<<<<<<< HEAD
from assemblyline.common.isotime import epoch_to_iso, now_as_iso
=======
from assemblyline.common.isotime import epoch_to_iso, now_as_iso, iso_to_epoch
from assemblyline.datastore.helper import AssemblylineDatastore
from assemblyline.datastore.store import ESStore
>>>>>>> 4e724538
from assemblyline_core.server_base import ServerBase
from assemblyline.common import forge
from assemblyline.common.metrics import MetricsFactory
from assemblyline.filestore import FileStore
from assemblyline.odm.messages.expiry_heartbeat import Metrics

if TYPE_CHECKING:
    from assemblyline.datastore.collection import ESCollection


<<<<<<< HEAD
DAY_SECONDS = 24 * 60 * 60
=======
def file_archive_delete_worker(logger, datastore_url, collection_name,
                               filestore_urls, file_batch, expiry_time) -> list[str]:

    datastore = AssemblylineDatastore(ESStore(datastore_url, archive_access=True))
    collection = datastore.get_collection(collection_name)

    try:
        filestore = FileStore(*filestore_urls)

        def archive_filestore_delete(sha256: str) -> Optional[str]:
            # If we are working with an archive, their may be a hot entry that expires later.
            doc = collection.get_if_exists(sha256, as_obj=False)
            if doc and doc['expiry_ts'] > expiry_time:
                return None
            filestore.delete(sha256)
            if not filestore.exists(sha256):
                return sha256
            return None

        return _file_delete_worker(logger, archive_filestore_delete, file_batch)

    except Exception as error:
        logger.exception("Error in filestore worker: " + str(error))
    return []
>>>>>>> 4e724538


def file_delete_worker(logger, filestore_urls, file_batch) -> list[str]:
    try:
        filestore = FileStore(*filestore_urls)

        def filestore_delete(sha256: str) -> Optional[str]:
            filestore.delete(sha256)
            if not filestore.exists(sha256):
                return sha256
            return None

        return _file_delete_worker(logger, filestore_delete, file_batch)

    except Exception as error:
        logger.exception("Error in filestore worker: " + str(error))
    return []


def _file_delete_worker(logger, delete_action: Callable[[str], Optional[str]], file_batch) -> list[str]:
    finished_files: list[str] = []
    try:
        futures = []

        with ThreadPoolExecutor(8) as pool:
            for filename in file_batch:
                futures.append(pool.submit(delete_action, filename))

            for future in as_completed(futures):
                try:
                    erased_name = future.result()
                    if erased_name:
                        finished_files.append(erased_name)
                except Exception as error:
                    logger.exception("Error in filestore worker: " + str(error))

    except Exception as error:
        logger.exception("Error in filestore worker: " + str(error))
    return finished_files


class ExpiryManager(ServerBase):
    def __init__(self):
        self.config = forge.get_config()

        super().__init__('assemblyline.expiry', shutdown_timeout=self.config.core.expiry.sleep_time + 5)
        self.datastore = forge.get_datastore(config=self.config)
        self.expirable_collections: list[ESCollection] = []
        self.counter = MetricsFactory('expiry', Metrics)
        self.file_delete_worker = ProcessPoolExecutor(self.config.core.expiry.delete_workers)
        self.same_storage = self.config.filestore.storage == self.config.filestore.archive

        self.fs_hashmap = {
            'file': self.filestore_delete,
            'cached_file': self.cachestore_delete
        }

        for name, definition in self.datastore.ds.get_models().items():
            if hasattr(definition, 'expiry_ts'):
                self.expirable_collections.append(getattr(self.datastore, name))

        if self.config.core.metrics.apm_server.server_url is not None:
            self.log.info(f"Exporting application metrics to: {self.config.core.metrics.apm_server.server_url}")
            elasticapm.instrument()
            self.apm_client = elasticapm.Client(server_url=self.config.core.metrics.apm_server.server_url,
                                                service_name="expiry")
        else:
            self.apm_client = None

    @property
    def expiry_size(self):
        return self.config.core.expiry.delete_batch_size

    def stop(self):
        if self.counter:
            self.counter.stop()

        if self.apm_client:
            elasticapm.uninstrument()
        super().stop()

    def log_errors(self, function):
        @functools.wraps(function)
        def _func(*args, **kwargs):
            try:
                function(*args, **kwargs)
            except Exception:
                self.log.exception("Error in expiry worker")
        return _func

    def filestore_delete(self, file_batch, _):
        return self.file_delete_worker.submit(file_delete_worker, logger=self.log,
                                              filestore_urls=list(self.config.filestore.storage),
                                              file_batch=file_batch)

    def cachestore_delete(self, file_batch, _):
        return self.file_delete_worker.submit(file_delete_worker, logger=self.log,
                                              filestore_urls=list(self.config.filestore.cache),
                                              file_batch=file_batch)

    def _finish_delete(self, collection: ESCollection, task: Future, expire_only: list[str]):
        # Wait until the worker process finishes deleting files
        file_list: list[str] = []
        while self.running:
            self.heartbeat()
            try:
                file_list = task.result(5)
                break
            except concurrent.futures.TimeoutError:
                pass

        file_list.extend(expire_only)

        # build a batch delete job for all the removed files
        bulk = collection.get_bulk_plan()
        for sha256 in file_list:
            bulk.add_delete_operation(sha256)

        if len(file_list) > 0:
            self.log.info(f'    Deleted associated files from the '
                          f'{"cachestore" if "cache" in collection.name else "filestore"}...')
            collection.bulk(bulk)
            self.counter.increment(f'{collection.name}', increment_by=len(file_list))
            self.log.info(f"    Deleted {len(file_list)} items from the datastore...")
        else:
            self.log.warning('    Expiry unable to clean up any of the files in filestore.')

    def _simple_delete(self, collection, delete_query, number_to_delete):
        self.heartbeat()
        collection.delete_by_query(delete_query)
        self.counter.increment(f'{collection.name}', increment_by=number_to_delete)
        self.log.info(f"    Deleted {number_to_delete} items from the datastore...")

    def run_expiry_once(self, pool: ThreadPoolExecutor):
        now = now_as_iso()
        reached_max = False

        # Expire data
        for collection in self.expirable_collections:
            # Call heartbeat pre-dated by 5 minutes. If a collection takes more than
            # 5 minutes to expire, this container could be seen as unhealthy. The down
            # side is if it is stuck on something it will be more than 5 minutes before
            # the container is restarted.
            self.heartbeat(int(time.time() + 5 * 60))

            # Start of expiry transaction
            if self.apm_client:
                self.apm_client.begin_transaction("Delete expired documents")

            if self.config.core.expiry.batch_delete:
                final_date = dm(f"{now}||-{self.config.core.expiry.delay}h/d").float_timestamp
            else:
                final_date = dm(f"{now}||-{self.config.core.expiry.delay}h").float_timestamp
            final_date_string = epoch_to_iso(final_date)

            # Break down the expiry window into smaller chunks of data
            unchecked_chunks: list[tuple[float, float]] = [(self._find_expiry_start(collection), final_date)]
            ready_chunks: dict[tuple[float, float], int] = {}
            while unchecked_chunks and len(ready_chunks) < self.config.core.expiry.iteration_max_tasks:
                start, end = unchecked_chunks.pop()
                chunk_size = self._count_expired(collection, start, end)

                # Empty chunks are fine
                if chunk_size == 0:
                    continue

                # We found a small enough chunk to
                #  run on
                if chunk_size < self.expiry_size:
                    ready_chunks[(start, end)] = chunk_size
                    continue

                # Break this chunk into parts
                middle = (end + start)/2
                unchecked_chunks.append((middle, end))
                unchecked_chunks.append((start, middle))

            # If there are still chunks we haven't checked, then we know there is more data
            if unchecked_chunks:
                reached_max = True

            for (start, end), number_to_delete in ready_chunks.items():
                # We assume that no records are ever inserted such that their expiry_ts is in the past.
                # We also assume that the `end` dates are also in the past.
                # As long as these two things are true, the set returned by this query should be consistent.
                # The one race condition is that a record might be refreshed while the file
                # blob would be deleted anyway, leaving a file record with no filestore object
                self.log.info(f"Processing collection: {collection.name}")
                delete_query = f"expiry_ts:[{epoch_to_iso(start) if start > 0 else '*'} TO {epoch_to_iso(end)}}}"

                # check if we are dealing with an index that needs file cleanup
                if self.config.core.expiry.delete_storage and collection.name in self.fs_hashmap:
                    # Delete associated files
                    delete_objects: list[str] = []
                    for item in collection.stream_search(delete_query, fl='id', as_obj=False):
                        delete_objects.append(item['id'])

                    # Filter archived documents if archive filestore is the same as the filestore
                    expire_only = []
                    if self.same_storage and self.config.datastore.archive.enabled and collection.name == 'file':
                        archived_files = self.datastore.file.multiexists_in_archive(delete_objects)
                        delete_objects = [k for k, v in archived_files.items() if not v]
                        expire_only = [k for k, v in archived_files.items() if v]

                    delete_tasks = self.fs_hashmap[collection.name](delete_objects, final_date_string)

                    # Proceed with deletion, but only after all the scheduled deletes for this
                    self.log.info(f"Scheduled {len(delete_objects)}/{number_to_delete} "
                                  f"files to be removed for: {collection.name}")
                    pool.submit(self.log_errors(self._finish_delete), collection, delete_tasks, expire_only)

                else:
                    # Proceed with deletion
                    pool.submit(self.log_errors(self._simple_delete),
                                collection, delete_query, number_to_delete)

            # End of expiry transaction
            if self.apm_client:
                self.apm_client.end_transaction(collection.name, 'deleted')

        return reached_max

<<<<<<< HEAD
=======
    def run_archive_once(self, pool: ThreadPoolExecutor):
        reached_max = False
        if not self.config.datastore.ilm.enabled:
            return reached_max

        # Start of expiry transaction
        if self.apm_client:
            self.apm_client.begin_transaction("Archive older documents")

        # Collect a set of jobs which archive all the collections in
        # managable sized queries. Breaking up the query is helpful
        # where each of our archive calls are actually a reindex
        # followed by a delete, which we would like to both complete
        # relatively close togeather.
        for collection in self.archiveable_collections:
            self.heartbeat(int(time.time() + 60))
            reached_max |= self._archive_collection(collection, pool)

        # End of expiry transaction
        if self.apm_client:
            self.apm_client.end_transaction(result='archived')

        return reached_max

    def _find_expiry_start(self, container: ESCollection):
        """Find earliest expiring item in this container."""
        rows = container.search(f"expiry_ts: [* TO {epoch_to_iso(time.time())}]", use_archive=True,
                                rows=1, sort='expiry_ts asc', as_obj=False, fl='expiry_ts')
        if rows['items']:
            return iso_to_epoch(rows['items'][0]['expiry_ts'])
        return time.time()

    def _find_archive_start(self, container: ESCollection):
        """Find earliest item that needs to be expired."""
        rows = container.search(f"archive_ts: [* TO {epoch_to_iso(time.time())}]", use_archive=False,
                                rows=1, sort='archive_ts asc', as_obj=False, fl='archive_ts')
        if rows['items']:
            return iso_to_epoch(rows['items'][0]['archive_ts'])
        return time.time()

>>>>>>> 4e724538
    def _count_expired(self, container: ESCollection, start: Union[float, str], end: float) -> int:
        """Count how many items need to be erased in the given window."""
        if start == 0:
            start = '*'
        if isinstance(start, (float, int)):
            start = epoch_to_iso(start)
        query = f'expiry_ts:[{start} TO {epoch_to_iso(end)}}}'
<<<<<<< HEAD
        return container.search(query, rows=0, as_obj=False, track_total_hits=self.expiry_size)['total']
=======

        return container.search(query, rows=0, as_obj=False, use_archive=True, track_total_hits=self.expiry_size)['total']

    def _count_archivable(self, container: ESCollection, start: Union[float, str], end: float) -> int:
        """Count how many items need to be archived in the given window."""
        if isinstance(start, (float, int)):
            start = epoch_to_iso(start)
        query = f'archive_ts:[{start} TO {epoch_to_iso(end)}}}'
        return container.search(query, rows=0, as_obj=False, use_archive=False, track_total_hits=self.archive_size)['total']

    def _archive_collection(self, collection: ESCollection, pool: ThreadPoolExecutor) -> bool:
        # Start with archiving everything up until now
        chunks: list[tuple[float, float]] = [(self._find_archive_start(collection), time.time())]
        futures: list[Future] = []

        while len(chunks) > 0 and len(futures) < self.config.core.expiry.iteration_max_tasks:
            # Take the next chunk, and figure out how many records it covers
            start, end = chunks.pop()
            count = self._count_archivable(collection, start, end)

            # Chunks that are fully archived are fine to skip
            if count == 0:
                continue

            # If the chunk is bigger than the number we intend to archive
            # in a single call break it into parts
            if count >= self.archive_size:
                middle = (start + end)/2
                chunks.append((middle, end))
                chunks.append((start, middle))
                continue

            # Schedule the chunk of data to be archived
            @self.log_errors
            def archive_chunk(query, expected):
                self.heartbeat()
                if collection.archive(query):
                    self.counter_archive.increment(f'{collection.name}', increment_by=expected)
                else:
                    self.log.error(f"Failed to archive documents matching: '{query}'")

            query = f'archive_ts:[{epoch_to_iso(start)} TO {epoch_to_iso(end)}}}'
            futures.append(pool.submit(archive_chunk, query, count))

        return len(futures) == self.config.core.expiry.iteration_max_tasks
>>>>>>> 4e724538

    def try_run(self):
        while self.running:
            try:
                expiry_maxed_out = False

                with ThreadPoolExecutor(self.config.core.expiry.workers) as pool:
                    try:
                        expiry_maxed_out = self.run_expiry_once(pool)
                    except Exception as e:
                        self.log.exception(str(e))

                if not expiry_maxed_out:
                    self.sleep_with_heartbeat(self.config.core.expiry.sleep_time)

            except BrokenProcessPool:
                self.log.error("File delete worker pool crashed.")
                self.file_delete_worker = ProcessPoolExecutor(self.config.core.expiry.delete_workers)


if __name__ == "__main__":
    with ExpiryManager() as em:
        em.serve_forever()<|MERGE_RESOLUTION|>--- conflicted
+++ resolved
@@ -10,13 +10,7 @@
 
 from datemath import dm
 
-<<<<<<< HEAD
-from assemblyline.common.isotime import epoch_to_iso, now_as_iso
-=======
 from assemblyline.common.isotime import epoch_to_iso, now_as_iso, iso_to_epoch
-from assemblyline.datastore.helper import AssemblylineDatastore
-from assemblyline.datastore.store import ESStore
->>>>>>> 4e724538
 from assemblyline_core.server_base import ServerBase
 from assemblyline.common import forge
 from assemblyline.common.metrics import MetricsFactory
@@ -25,36 +19,6 @@
 
 if TYPE_CHECKING:
     from assemblyline.datastore.collection import ESCollection
-
-
-<<<<<<< HEAD
-DAY_SECONDS = 24 * 60 * 60
-=======
-def file_archive_delete_worker(logger, datastore_url, collection_name,
-                               filestore_urls, file_batch, expiry_time) -> list[str]:
-
-    datastore = AssemblylineDatastore(ESStore(datastore_url, archive_access=True))
-    collection = datastore.get_collection(collection_name)
-
-    try:
-        filestore = FileStore(*filestore_urls)
-
-        def archive_filestore_delete(sha256: str) -> Optional[str]:
-            # If we are working with an archive, their may be a hot entry that expires later.
-            doc = collection.get_if_exists(sha256, as_obj=False)
-            if doc and doc['expiry_ts'] > expiry_time:
-                return None
-            filestore.delete(sha256)
-            if not filestore.exists(sha256):
-                return sha256
-            return None
-
-        return _file_delete_worker(logger, archive_filestore_delete, file_batch)
-
-    except Exception as error:
-        logger.exception("Error in filestore worker: " + str(error))
-    return []
->>>>>>> 4e724538
 
 
 def file_delete_worker(logger, filestore_urls, file_batch) -> list[str]:
@@ -277,49 +241,14 @@
 
         return reached_max
 
-<<<<<<< HEAD
-=======
-    def run_archive_once(self, pool: ThreadPoolExecutor):
-        reached_max = False
-        if not self.config.datastore.ilm.enabled:
-            return reached_max
-
-        # Start of expiry transaction
-        if self.apm_client:
-            self.apm_client.begin_transaction("Archive older documents")
-
-        # Collect a set of jobs which archive all the collections in
-        # managable sized queries. Breaking up the query is helpful
-        # where each of our archive calls are actually a reindex
-        # followed by a delete, which we would like to both complete
-        # relatively close togeather.
-        for collection in self.archiveable_collections:
-            self.heartbeat(int(time.time() + 60))
-            reached_max |= self._archive_collection(collection, pool)
-
-        # End of expiry transaction
-        if self.apm_client:
-            self.apm_client.end_transaction(result='archived')
-
-        return reached_max
-
     def _find_expiry_start(self, container: ESCollection):
         """Find earliest expiring item in this container."""
-        rows = container.search(f"expiry_ts: [* TO {epoch_to_iso(time.time())}]", use_archive=True,
+        rows = container.search(f"expiry_ts: [* TO {epoch_to_iso(time.time())}]",
                                 rows=1, sort='expiry_ts asc', as_obj=False, fl='expiry_ts')
         if rows['items']:
             return iso_to_epoch(rows['items'][0]['expiry_ts'])
         return time.time()
 
-    def _find_archive_start(self, container: ESCollection):
-        """Find earliest item that needs to be expired."""
-        rows = container.search(f"archive_ts: [* TO {epoch_to_iso(time.time())}]", use_archive=False,
-                                rows=1, sort='archive_ts asc', as_obj=False, fl='archive_ts')
-        if rows['items']:
-            return iso_to_epoch(rows['items'][0]['archive_ts'])
-        return time.time()
-
->>>>>>> 4e724538
     def _count_expired(self, container: ESCollection, start: Union[float, str], end: float) -> int:
         """Count how many items need to be erased in the given window."""
         if start == 0:
@@ -327,55 +256,7 @@
         if isinstance(start, (float, int)):
             start = epoch_to_iso(start)
         query = f'expiry_ts:[{start} TO {epoch_to_iso(end)}}}'
-<<<<<<< HEAD
         return container.search(query, rows=0, as_obj=False, track_total_hits=self.expiry_size)['total']
-=======
-
-        return container.search(query, rows=0, as_obj=False, use_archive=True, track_total_hits=self.expiry_size)['total']
-
-    def _count_archivable(self, container: ESCollection, start: Union[float, str], end: float) -> int:
-        """Count how many items need to be archived in the given window."""
-        if isinstance(start, (float, int)):
-            start = epoch_to_iso(start)
-        query = f'archive_ts:[{start} TO {epoch_to_iso(end)}}}'
-        return container.search(query, rows=0, as_obj=False, use_archive=False, track_total_hits=self.archive_size)['total']
-
-    def _archive_collection(self, collection: ESCollection, pool: ThreadPoolExecutor) -> bool:
-        # Start with archiving everything up until now
-        chunks: list[tuple[float, float]] = [(self._find_archive_start(collection), time.time())]
-        futures: list[Future] = []
-
-        while len(chunks) > 0 and len(futures) < self.config.core.expiry.iteration_max_tasks:
-            # Take the next chunk, and figure out how many records it covers
-            start, end = chunks.pop()
-            count = self._count_archivable(collection, start, end)
-
-            # Chunks that are fully archived are fine to skip
-            if count == 0:
-                continue
-
-            # If the chunk is bigger than the number we intend to archive
-            # in a single call break it into parts
-            if count >= self.archive_size:
-                middle = (start + end)/2
-                chunks.append((middle, end))
-                chunks.append((start, middle))
-                continue
-
-            # Schedule the chunk of data to be archived
-            @self.log_errors
-            def archive_chunk(query, expected):
-                self.heartbeat()
-                if collection.archive(query):
-                    self.counter_archive.increment(f'{collection.name}', increment_by=expected)
-                else:
-                    self.log.error(f"Failed to archive documents matching: '{query}'")
-
-            query = f'archive_ts:[{epoch_to_iso(start)} TO {epoch_to_iso(end)}}}'
-            futures.append(pool.submit(archive_chunk, query, count))
-
-        return len(futures) == self.config.core.expiry.iteration_max_tasks
->>>>>>> 4e724538
 
     def try_run(self):
         while self.running:
