--- conflicted
+++ resolved
@@ -65,8 +65,6 @@
         if self.apm_client:
             elasticapm.uninstrument()
         super().stop()
-<<<<<<< HEAD
-=======
 
     def filestore_delete(self, sha256, _):
         self.filestore.delete(sha256)
@@ -86,7 +84,6 @@
         if doc and doc['expiry_ts'] > expiry_time:
             return
         self.cachestore.delete(sha256)
->>>>>>> 4e290d2b
 
     def run_expiry_once(self):
         now = now_as_iso()
