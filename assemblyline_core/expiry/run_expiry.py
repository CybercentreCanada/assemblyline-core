#!/usr/bin/env python
from __future__ import annotations
import concurrent.futures
from concurrent.futures import ThreadPoolExecutor, ProcessPoolExecutor, Future, as_completed
from concurrent.futures.process import BrokenProcessPool
import functools
from typing import Callable, Optional, Union, TYPE_CHECKING
import elasticapm
import time

from datemath import dm

from assemblyline.common.isotime import epoch_to_iso, now_as_iso
from assemblyline_core.server_base import ServerBase
from assemblyline.common import forge
from assemblyline.common.metrics import MetricsFactory
from assemblyline.filestore import FileStore
from assemblyline.odm.messages.expiry_heartbeat import Metrics

if TYPE_CHECKING:
    from assemblyline.datastore.collection import ESCollection


<<<<<<< HEAD
=======
EXPIRY_SIZE = 10000
>>>>>>> 5a0d1150
DAY_SECONDS = 24 * 60 * 60


def file_delete_worker(logger, filestore_urls, file_batch) -> list[str]:
    try:
        filestore = FileStore(*filestore_urls)

        def filestore_delete(sha256: str) -> Optional[str]:
            filestore.delete(sha256)
            if not filestore.exists(sha256):
                return sha256
            return None

        return _file_delete_worker(logger, filestore_delete, file_batch)

    except Exception as error:
        logger.exception("Error in filestore worker: " + str(error))
    return []


def _file_delete_worker(logger, delete_action: Callable[[str], Optional[str]], file_batch) -> list[str]:
    finished_files: list[str] = []
    try:
        futures = []

        with ThreadPoolExecutor(8) as pool:
            for filename in file_batch:
                futures.append(pool.submit(delete_action, filename))

            for future in as_completed(futures):
                try:
                    erased_name = future.result()
                    if erased_name:
                        finished_files.append(erased_name)
                except Exception as error:
                    logger.exception("Error in filestore worker: " + str(error))

    except Exception as error:
        logger.exception("Error in filestore worker: " + str(error))
    return finished_files


class ExpiryManager(ServerBase):
    def __init__(self):
        self.config = forge.get_config()

        super().__init__('assemblyline.expiry', shutdown_timeout=self.config.core.expiry.sleep_time + 5)
        self.datastore = forge.get_datastore(config=self.config)
        self.filestore = forge.get_filestore(config=self.config)
        self.cachestore = FileStore(*self.config.filestore.cache)
        self.expirable_collections: list[ESCollection] = []
        self.counter = MetricsFactory('expiry', Metrics)
        self.file_delete_worker = ProcessPoolExecutor(self.config.core.expiry.delete_workers)

        self.fs_hashmap = {
            'file': self.filestore_delete,
            'cached_file': self.cachestore_delete
        }

        for name, definition in self.datastore.ds.get_models().items():
            if hasattr(definition, 'expiry_ts'):
                self.expirable_collections.append(getattr(self.datastore, name))

        if self.config.core.metrics.apm_server.server_url is not None:
            self.log.info(f"Exporting application metrics to: {self.config.core.metrics.apm_server.server_url}")
            elasticapm.instrument()
            self.apm_client = elasticapm.Client(server_url=self.config.core.metrics.apm_server.server_url,
                                                service_name="expiry")
        else:
            self.apm_client = None

    @property
    def expiry_size(self):
        return self.config.core.expiry.delete_batch_size

    @property
    def archive_size(self):
        return self.config.core.expiry.archive_batch_size

    def stop(self):
        if self.counter:
            self.counter.stop()

        if self.apm_client:
            elasticapm.uninstrument()
        super().stop()

    def log_errors(self, function):
        @functools.wraps(function)
        def _func(*args, **kwargs):
            try:
                function(*args, **kwargs)
            except Exception:
                self.log.exception("Error in expiry worker")
        return _func

    def filestore_delete(self, file_batch, _):
        return self.file_delete_worker.submit(file_delete_worker, logger=self.log,
                                              filestore_urls=list(self.config.filestore.storage),
                                              file_batch=file_batch)

    def cachestore_delete(self, file_batch, _):
        return self.file_delete_worker.submit(file_delete_worker, logger=self.log,
                                              filestore_urls=list(self.config.filestore.cache),
                                              file_batch=file_batch)

    def _finish_delete(self, collection: ESCollection, task: Future):
        # Wait until the worker process finishes deleting files
        file_list: list[str] = []
        while self.running:
            self.heartbeat()
            try:
                file_list = task.result(5)
                break
            except concurrent.futures.TimeoutError:
                pass

        # build a batch delete job for all the removed files
        bulk = collection.get_bulk_plan()
        for sha256 in file_list:
            bulk.add_delete_operation(sha256)

        if len(file_list) > 0:
            self.log.info(f'    Deleted associated files from the '
                          f'{"cachestore" if "cache" in collection.name else "filestore"}...')
            collection.bulk(bulk)
            self.counter.increment(f'{collection.name}', increment_by=len(file_list))
            self.log.info(f"    Deleted {len(file_list)} items from the datastore...")
        else:
            self.log.warning('    Expiry unable to clean up any of the files in filestore.')

    def _simple_delete(self, collection, delete_query, number_to_delete):
        self.heartbeat()
        collection.delete_by_query(delete_query, workers=self.config.core.expiry.workers)
        self.counter.increment(f'{collection.name}', increment_by=number_to_delete)
        self.log.info(f"    Deleted {number_to_delete} items from the datastore...")

    def run_expiry_once(self, pool: ThreadPoolExecutor):
        now = now_as_iso()
        reached_max = False

        # Expire data
        for collection in self.expirable_collections:
            # Call heartbeat pre-dated by 5 minutes. If a collection takes more than
            # 5 minutes to expire, this container could be seen as unhealthy. The down
            # side is if it is stuck on something it will be more than 5 minutes before
            # the container is restarted.
            self.heartbeat(int(time.time() + 5 * 60))

            # Start of expiry transaction
            if self.apm_client:
                self.apm_client.begin_transaction("Delete expired documents")

            if self.config.core.expiry.batch_delete:
                final_date = dm(f"{now}||-{self.config.core.expiry.delay}h/d").float_timestamp
            else:
                final_date = dm(f"{now}||-{self.config.core.expiry.delay}h").float_timestamp
            final_date_string = epoch_to_iso(final_date)

            # Break down the expiry window into smaller chunks of data
            unchecked_chunks: list[tuple[float, float]] = [(0, final_date)]
            ready_chunks: dict[tuple[float, float], int] = {}
            while unchecked_chunks and len(ready_chunks) < self.config.core.expiry.iteration_max_tasks:
                start, end = unchecked_chunks.pop(0)
                chunk_size = self._count_expired(collection, start, end)

                # Empty chunks are fine
                if chunk_size == 0:
                    continue

                # We found a small enough chunk to
                #  run on
                if chunk_size < self.expiry_size:
                    ready_chunks[(start, end)] = chunk_size
                    continue

                # Break this chunk into parts
                if start == 0:
                    middle = end - DAY_SECONDS
                else:
                    middle = (end + start)/2
                unchecked_chunks.append((middle, end))
                unchecked_chunks.append((start, middle))

            # If there are still chunks we haven't checked, then we know there is more data
            if unchecked_chunks:
                reached_max = True

            for (start, end), number_to_delete in ready_chunks.items():
                # We assume that no records are ever inserted such that their expiry_ts is in the past.
                # We also assume that the `end` dates are also in the past.
                # As long as these two things are true, the set returned by this query should be consistent.
                # The one race condition is that a record might be refreshed while the file
                # blob would be deleted anyway, leaving a file record with no filestore object
                self.log.info(f"Processing collection: {collection.name}")
                delete_query = f"expiry_ts:[{epoch_to_iso(start) if start > 0 else '*'} TO {epoch_to_iso(end)}}}"

                # check if we are dealing with an index that needs file cleanup
                if self.config.core.expiry.delete_storage and collection.name in self.fs_hashmap:
                    # Delete associated files
                    delete_objects: list[str] = []
                    for item in collection.stream_search(delete_query, fl='id', as_obj=False):
                        delete_objects.append(item['id'])
                    delete_task = self.fs_hashmap[collection.name](delete_objects, final_date_string)

                    # Proceed with deletion, but only after all the scheduled deletes for this
                    self.log.info(f"Scheduled {len(delete_objects)}/{number_to_delete} "
                                  f"files to be removed for: {collection.name}")
                    pool.submit(self.log_errors(self._finish_delete), collection, delete_task)

                else:
                    # Proceed with deletion
                    pool.submit(self.log_errors(self._simple_delete),
                                collection, delete_query, number_to_delete)

            # End of expiry transaction
            if self.apm_client:
                self.apm_client.end_transaction(collection.name, 'deleted')

        return reached_max

    def _count_expired(self, container: ESCollection, start: Union[float, str], end: float) -> int:
        """Count how many items need to be erased in the given window."""
        if start == 0:
            start = '*'
        if isinstance(start, (float, int)):
            start = epoch_to_iso(start)
        query = f'expiry_ts:[{start} TO {epoch_to_iso(end)}}}'
<<<<<<< HEAD

        return container.search(query, rows=0, as_obj=False, track_total_hits=self.expiry_size)['total']

    def try_run(self):
        while self.running:
            try:
                expiry_maxed_out = False
=======
        return container.search(query, rows=0, as_obj=False, track_total_hits=EXPIRY_SIZE)['total']

    def try_run(self):
        while self.running:
            expiry_maxed_out = False
>>>>>>> 5a0d1150

                with ThreadPoolExecutor(self.config.core.expiry.workers) as pool:
                    try:
                        expiry_maxed_out = self.run_expiry_once(pool)
                    except Exception as e:
                        self.log.exception(str(e))

<<<<<<< HEAD
                if not expiry_maxed_out:
                    self.sleep_with_heartbeat(self.config.core.expiry.sleep_time)

            except BrokenProcessPool:
                self.log.error("File delete worker pool crashed.")
                self.file_delete_worker = ProcessPoolExecutor(self.config.core.expiry.delete_workers)
=======
            if not expiry_maxed_out:
                self.sleep_with_heartbeat(self.config.core.expiry.sleep_time)
>>>>>>> 5a0d1150


if __name__ == "__main__":
    with ExpiryManager() as em:
        em.serve_forever()<|MERGE_RESOLUTION|>--- conflicted
+++ resolved
@@ -21,10 +21,6 @@
     from assemblyline.datastore.collection import ESCollection
 
 
-<<<<<<< HEAD
-=======
-EXPIRY_SIZE = 10000
->>>>>>> 5a0d1150
 DAY_SECONDS = 24 * 60 * 60
 
 
@@ -99,10 +95,6 @@
     @property
     def expiry_size(self):
         return self.config.core.expiry.delete_batch_size
-
-    @property
-    def archive_size(self):
-        return self.config.core.expiry.archive_batch_size
 
     def stop(self):
         if self.counter:
@@ -253,21 +245,12 @@
         if isinstance(start, (float, int)):
             start = epoch_to_iso(start)
         query = f'expiry_ts:[{start} TO {epoch_to_iso(end)}}}'
-<<<<<<< HEAD
-
         return container.search(query, rows=0, as_obj=False, track_total_hits=self.expiry_size)['total']
 
     def try_run(self):
         while self.running:
             try:
                 expiry_maxed_out = False
-=======
-        return container.search(query, rows=0, as_obj=False, track_total_hits=EXPIRY_SIZE)['total']
-
-    def try_run(self):
-        while self.running:
-            expiry_maxed_out = False
->>>>>>> 5a0d1150
 
                 with ThreadPoolExecutor(self.config.core.expiry.workers) as pool:
                     try:
@@ -275,17 +258,12 @@
                     except Exception as e:
                         self.log.exception(str(e))
 
-<<<<<<< HEAD
                 if not expiry_maxed_out:
                     self.sleep_with_heartbeat(self.config.core.expiry.sleep_time)
 
             except BrokenProcessPool:
                 self.log.error("File delete worker pool crashed.")
                 self.file_delete_worker = ProcessPoolExecutor(self.config.core.expiry.delete_workers)
-=======
-            if not expiry_maxed_out:
-                self.sleep_with_heartbeat(self.config.core.expiry.sleep_time)
->>>>>>> 5a0d1150
 
 
 if __name__ == "__main__":
