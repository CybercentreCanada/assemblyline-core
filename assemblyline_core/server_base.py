--- conflicted
+++ resolved
@@ -232,13 +232,12 @@
         super().stop()
         self.main_loop_exit.wait(30)
 
-<<<<<<< HEAD
+
     def sleep(self, timeout: float):
         self.stopping.wait(timeout)
         return self.running
 
-=======
->>>>>>> 59dfacc8
+
     def log_crashes(self, fn):
         @functools.wraps(fn)
         def with_logs(*args, **kwargs):
